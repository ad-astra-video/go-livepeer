--- conflicted
+++ resolved
@@ -30,7 +30,6 @@
 	"github.com/golang/glog"
 	"github.com/livepeer/go-livepeer/ai/worker"
 	"github.com/livepeer/go-livepeer/build"
-	"github.com/livepeer/go-livepeer/byoc"
 	"github.com/livepeer/go-livepeer/common"
 	"github.com/livepeer/go-livepeer/core"
 	"github.com/livepeer/go-livepeer/discovery"
@@ -1548,12 +1547,7 @@
 			glog.Exit("Error setting live AI auth webhook URL ", err)
 		}
 		glog.Info("Using live AI auth webhook URL ", parsedUrl.Redacted())
-<<<<<<< HEAD
-		server.LiveAIAuthWebhookURL = parsedUrl
-		byoc.LiveAIAuthWebhookURL = parsedUrl
-=======
 		n.LiveAIAuthWebhookURL = parsedUrl
->>>>>>> d4efb67d
 	}
 
 	httpIngest := true
