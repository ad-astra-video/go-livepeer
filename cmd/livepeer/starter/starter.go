--- conflicted
+++ resolved
@@ -1367,16 +1367,6 @@
 	return nil
 }
 
-<<<<<<< HEAD
-type BroadcasterPrice struct {
-	EthAddress string
-	Price      *big.Rat
-}
-
-func getBroadcasterPrices(broadcasterPrices string) []BroadcasterPrice {
-	var pricesSet core.BroadcasterPrices
-	prices, _ := common.ReadFromFile(broadcasterPrices)
-=======
 //Format of broadcasterPrices json
 //{"broadcasters":[{"ethaddress":"address1","priceperunit":1000,"pixelsperunit":1}, {"ethaddress":"address2","priceperunit":2000,"pixelsperunit":3}]}
 type BroadcasterPrices struct {
@@ -1391,8 +1381,7 @@
 
 func getBroadcasterPrices(broadcasterPrices string) []BroadcasterPrice {
 	var pricesSet BroadcasterPrices
-	prices, _ := common.GetPass(broadcasterPrices)
->>>>>>> 90b31967
+	prices, _ := common.ReadFromFile(broadcasterPrices)
 
 	err := json.Unmarshal([]byte(prices), &pricesSet)
 
@@ -1401,18 +1390,5 @@
 		return nil
 	}
 
-<<<<<<< HEAD
-	var bPrices []BroadcasterPrice
-	for _, ps := range pricesSet.Prices {
-		var p BroadcasterPrice
-		p.EthAddress = ps.EthAddress
-		p.Price = big.NewRat(ps.PricePerUnit, ps.PixelsPerUnit)
-
-		bPrices = append(bPrices, p)
-	}
-
-	return bPrices
-=======
 	return pricesSet.Prices
->>>>>>> 90b31967
 }