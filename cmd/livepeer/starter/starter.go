--- conflicted
+++ resolved
@@ -1238,6 +1238,20 @@
 					capabilityConstraints[pipelineCap] = &core.CapabilityConstraints{
 						Models: make(map[string]*core.ModelConstraint),
 					}
+				case "lipsync":
+					_, ok := capabilityConstraints[core.Capability_Lipsync]
+					if !ok {
+						aiCaps = append(aiCaps, core.Capability_Lipsync)
+						capabilityConstraints[core.Capability_Lipsync] = &core.CapabilityConstraints{
+							Models: make(map[string]*core.ModelConstraint),
+						}
+					}
+
+					capabilityConstraints[core.Capability_Lipsync].Models[config.ModelID] = modelConstraint
+
+					if *cfg.Network != "offchain" {
+						n.SetBasePriceForCap("default", core.Capability_Lipsync, config.ModelID, autoPrice)
+					}
 				}
 				model, exists := capabilityConstraints[pipelineCap].Models[config.ModelID]
 				if !exists {
@@ -1302,25 +1316,6 @@
 
 				pricePerPixel := new(big.Rat).Quo(pricePerUnit, pixelsPerUnit)
 
-<<<<<<< HEAD
-					if *cfg.Network != "offchain" {
-						n.SetBasePriceForCap("default", core.Capability_SegmentAnything2, config.ModelID, autoPrice)
-					}
-				case "lipsync":
-					_, ok := capabilityConstraints[core.Capability_Lipsync]
-					if !ok {
-						aiCaps = append(aiCaps, core.Capability_Lipsync)
-						capabilityConstraints[core.Capability_Lipsync] = &core.CapabilityConstraints{
-							Models: make(map[string]*core.ModelConstraint),
-						}
-					}
-
-					capabilityConstraints[core.Capability_Lipsync].Models[config.ModelID] = modelConstraint
-
-					if *cfg.Network != "offchain" {
-						n.SetBasePriceForCap("default", core.Capability_Lipsync, config.ModelID, autoPrice)
-					}
-=======
 				pipeline := config.Pipeline
 				modelID := config.ModelID
 				autoPrice, err = core.NewAutoConvertedPrice(currency, pricePerPixel, func(price *big.Rat) {
@@ -1328,7 +1323,6 @@
 				})
 				if err != nil {
 					panic(fmt.Errorf("error converting price: %v", err))
->>>>>>> b3292687
 				}
 
 				n.SetBasePriceForCap(config.Gateway, pipelineCap, config.ModelID, autoPrice)
