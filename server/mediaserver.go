/*
Package server is the place we integrate the Livepeer node with the LPMS media server.
*/
package server

import (
	"bytes"
	"context"
	"encoding/json"
	"errors"
	"fmt"
	"io"
	"io/ioutil"
	"math/big"
	"mime/multipart"
	"net"
	"net/http"
	"net/textproto"
	"net/url"
	"os"
	"path"
	"regexp"
	"runtime"
	"strconv"
	"strings"
	"sync"
	"sync/atomic"
	"time"

	"github.com/livepeer/go-livepeer/byoc"
	"github.com/livepeer/go-livepeer/clog"
	"github.com/livepeer/go-livepeer/monitor"
	"github.com/livepeer/go-livepeer/pm"
	"github.com/livepeer/go-tools/drivers"

	"github.com/golang/glog"
	"github.com/livepeer/go-livepeer/common"
	"github.com/livepeer/go-livepeer/core"
	lpmscore "github.com/livepeer/lpms/core"
	ffmpeg "github.com/livepeer/lpms/ffmpeg"
	"github.com/livepeer/lpms/segmenter"
	"github.com/livepeer/lpms/stream"
	"github.com/livepeer/lpms/vidplayer"
	"github.com/livepeer/m3u8"
	"github.com/patrickmn/go-cache"
)

var (
	errAlreadyExists    = errors.New("StreamAlreadyExists")
	errStorage          = errors.New("ErrStorage")
	errDiscovery        = errors.New("ErrDiscovery")
	errNoOrchs          = errors.New("ErrNoOrchs")
	errUnknownStream    = errors.New("ErrUnknownStream")
	errMismatchedParams = errors.New("Mismatched type for stream params")
	errForbidden        = errors.New("authentication denied")
)

const HLSWaitInterval = time.Second
const HLSBufferCap = uint(43200) //12 hrs assuming 1s segment
const HLSBufferWindow = uint(5)
const StreamKeyBytes = 6

const SegLen = 2 * time.Second
const BroadcastRetry = 15 * time.Second

const AISessionManagerTTL = 10 * time.Minute

var BroadcastJobVideoProfiles = []ffmpeg.VideoProfile{ffmpeg.P240p30fps4x3, ffmpeg.P360p30fps16x9}

var AuthWebhookURL *url.URL

func PixelFormatNone() ffmpeg.PixelFormat {
	return ffmpeg.PixelFormat{RawValue: ffmpeg.PixelFormatNone}
}

// For HTTP push watchdog
var httpPushTimeout = 60 * time.Second
var httpPushResetTimer = func() (context.Context, context.CancelFunc) {
	sleepDur := time.Duration(int64(float64(httpPushTimeout) * 0.9))
	return context.WithTimeout(context.Background(), sleepDur)
}

type rtmpConnection struct {
	initializing    chan struct{}
	mid             core.ManifestID
	nonce           uint64
	stream          stream.RTMPVideoStream
	pl              core.PlaylistManager
	profile         *ffmpeg.VideoProfile
	params          *core.StreamParameters
	sessManager     *BroadcastSessionsManager
	lastUsed        time.Time
	sourceBytes     uint64
	transcodedBytes uint64
	mu              sync.Mutex
	mediaFormat     ffmpeg.MediaFormatInfo
}

func (s *LivepeerServer) getActiveRtmpConnectionUnsafe(mid core.ManifestID) (*rtmpConnection, bool) {
	cxn, exists := s.rtmpConnections[mid]
	if exists {
		if cxn.initializing != nil {
			<-cxn.initializing
		}
	}
	return cxn, exists
}

type LivepeerServer struct {
	RTMPSegmenter           lpmscore.RTMPSegmenter
	LPMS                    *lpmscore.LPMS
	LivepeerNode            *core.LivepeerNode
	HTTPMux                 *http.ServeMux
	ExposeCurrentManifest   bool
	recordingsAuthResponses *cache.Cache

	AISessionManager *AISessionManager

	// Thread sensitive fields. All accesses to the
	// following fields should be protected by `connectionLock`
	rtmpConnections   map[core.ManifestID]*rtmpConnection
	internalManifests map[core.ManifestID]core.ManifestID
	lastHLSStreamID   core.StreamID
	lastManifestID    core.ManifestID
	context           context.Context
	connectionLock    *sync.RWMutex
	serverLock        *sync.RWMutex

<<<<<<< HEAD
	mediaMTXApiPassword string
	liveAIAuthApiKey    string
	livePaymentInterval time.Duration
	outSegmentTimeout   time.Duration

	byocSrv *byoc.BYOCGatewayServer
=======
	mediaMTXApiPassword  string
	liveAIAuthWebhookURL *url.URL
	liveAIAuthApiKey     string
	livePaymentInterval  time.Duration
	outSegmentTimeout    time.Duration
>>>>>>> d4efb67d
}

func (s *LivepeerServer) SetContextFromUnitTest(c context.Context) {
	s.context = c
}

type authWebhookResponse struct {
	ManifestID           string   `json:"manifestID"`
	StreamID             string   `json:"streamID"`
	SessionID            string   `json:"sessionID"`
	StreamKey            string   `json:"streamKey"`
	Presets              []string `json:"presets"`
	ObjectStore          string   `json:"objectStore"`
	RecordObjectStore    string   `json:"recordObjectStore"`
	RecordObjectStoreURL string   `json:"recordObjectStoreUrl"`
	// Same json structure is used in lpms to decode profile from
	// files, while here we decode from HTTP
	Profiles           []ffmpeg.JsonProfile `json:"profiles"`
	PreviousSessions   []string             `json:"previousSessions"`
	VerificationFreq   uint                 `json:"verificationFreq"`
	TimeoutMultiplier  int                  `json:"timeoutMultiplier"`
	ForceSessionReinit bool                 `json:"forceSessionReinit"`
}

func NewLivepeerServer(ctx context.Context, rtmpAddr string, lpNode *core.LivepeerNode, httpIngest bool, transcodingOptions string) (*LivepeerServer, error) {
	opts := lpmscore.LPMSOpts{
		RtmpAddr:     rtmpAddr,
		RtmpDisabled: true,
		WorkDir:      lpNode.WorkDir,
		HttpMux:      http.NewServeMux(),
	}
	switch lpNode.NodeType {
	case core.BroadcasterNode:
		opts.RtmpDisabled = false

		if transcodingOptions != "" {
			var profiles []ffmpeg.VideoProfile
			content, err := ioutil.ReadFile(transcodingOptions)
			if err == nil && len(content) > 0 {
				stubResp := &authWebhookResponse{}
				err = json.Unmarshal(content, &stubResp.Profiles)
				if err != nil {
					return nil, err
				}
				profiles, err = ffmpeg.ParseProfilesFromJsonProfileArray(stubResp.Profiles)
				if err != nil {
					return nil, err
				}
			} else {
				// check the built-in profiles
				profiles = parsePresets(strings.Split(transcodingOptions, ","))
			}
			if len(profiles) <= 0 {
				return nil, fmt.Errorf("No transcoding profiles found")
			}
			BroadcastJobVideoProfiles = profiles
		}
	}
	server := lpmscore.New(&opts)
	ls := &LivepeerServer{RTMPSegmenter: server, LPMS: server, LivepeerNode: lpNode, HTTPMux: opts.HttpMux, connectionLock: &sync.RWMutex{},
		serverLock:              &sync.RWMutex{},
		rtmpConnections:         make(map[core.ManifestID]*rtmpConnection),
		internalManifests:       make(map[core.ManifestID]core.ManifestID),
		recordingsAuthResponses: cache.New(time.Hour, 2*time.Hour),
		AISessionManager:        NewAISessionManager(lpNode, AISessionManagerTTL),
		mediaMTXApiPassword:     lpNode.MediaMTXApiPassword,
		liveAIAuthWebhookURL:    lpNode.LiveAIAuthWebhookURL,
		liveAIAuthApiKey:        lpNode.LiveAIAuthApiKey,
		livePaymentInterval:     lpNode.LivePaymentInterval,
		outSegmentTimeout:       lpNode.LiveOutSegmentTimeout,
	}
	if lpNode.NodeType == core.BroadcasterNode && httpIngest {
		opts.HttpMux.HandleFunc("/live/", ls.HandlePush)

		if lpNode.LiveAISaveNSegments != nil {
			liveAISaveNSegments = *lpNode.LiveAISaveNSegments
		}
		if err := startAIMediaServer(ctx, ls); err != nil {
			return nil, fmt.Errorf("failed to start AI media server: %w", err)
		}
	}
	opts.HttpMux.HandleFunc("/recordings/", ls.HandleRecordings)

	return ls, nil
}

// StartMediaServer starts the LPMS server
func (s *LivepeerServer) StartMediaServer(ctx context.Context, httpAddr string) error {
	glog.V(common.SHORT).Infof("Transcode Job Type: %v", BroadcastJobVideoProfiles)

	// Store ctx to later use as cancel signal for watchdog goroutine
	s.context = ctx

	// health endpoint
	s.HTTPMux.Handle("/healthz", s.healthzHandler())

	//LPMS handlers for handling RTMP video
	s.LPMS.HandleRTMPPublish(createRTMPStreamIDHandler(ctx, s, nil), gotRTMPStreamHandler(s), endRTMPStreamHandler(s))
	s.LPMS.HandleRTMPPlay(getRTMPStreamHandler(s))

	//LPMS handler for handling HLS video play
	s.LPMS.HandleHLSPlay(getHLSMasterPlaylistHandler(s), getHLSMediaPlaylistHandler(s), getHLSSegmentHandler(s))

	//Start the LPMS server
	lpmsCtx, cancel := context.WithCancel(ctx)

	ec := make(chan error, 2)
	go func() {
		if err := s.LPMS.Start(lpmsCtx); err != nil {
			// typically triggered if there's an error with broadcaster LPMS
			// transcoder LPMS should return without an error
			ec <- s.LPMS.Start(lpmsCtx)
		}
	}()
	if s.LivepeerNode.NodeType == core.BroadcasterNode {
		go func() {
			glog.Infof("HTTP Server listening on http://%v", httpAddr)
			ec <- http.ListenAndServe(httpAddr, s.HTTPMux)
		}()
	}

	select {
	case err := <-ec:
		glog.Infof("LPMS Server Error: %v.  Quitting...", err)
		cancel()
		return err
	case <-ctx.Done():
		cancel()
		return ctx.Err()
	}
}

// RTMP Publish Handlers
func createRTMPStreamIDHandler(_ctx context.Context, s *LivepeerServer, webhookResponseOverride *authWebhookResponse) func(url *url.URL) (strmID stream.AppData, e error) {
	return func(url *url.URL) (strmID stream.AppData, e error) {
		//Check HTTP header for ManifestID
		//If ManifestID is passed in HTTP header, use that one
		//Else check webhook for ManifestID
		//If ManifestID is returned from webhook, use it
		//Else check URL for ManifestID
		//If ManifestID is passed in URL, use that one
		//Else create one
		var resp *authWebhookResponse
		var mid core.ManifestID
		var extStreamID, sessionID string
		var err error
		var key string
		var os, ros drivers.OSDriver
		var oss, ross drivers.OSSession
		profiles := []ffmpeg.VideoProfile{}
		var VerificationFreq uint
		nonce := common.RandomUint64()

		// do not replace captured _ctx variable
		ctx := clog.AddNonce(_ctx, nonce)
		if resp, err = authenticateStream(AuthWebhookURL, url.String()); err != nil {
			clog.Errorf(ctx, fmt.Sprintf("Forbidden: Authentication denied for streamID url=%s err=%q", url.String(), err))
			return nil, errForbidden
		}

		// If we've received auth in header AND callback URL forms then for now, we reject cases where they're
		// trying to give us different profiles
		if resp != nil && webhookResponseOverride != nil {
			if !resp.areProfilesEqual(*webhookResponseOverride) {
				clog.Errorf(ctx, "Received auth header with profiles that don't match those in callback URL response")
				return nil, fmt.Errorf("Received auth header with profiles that don't match those in callback URL response")
			}
		}

		// If we've received a header containing auth values then let those override any from a callback URL
		if webhookResponseOverride != nil {
			resp = webhookResponseOverride
		}

		if resp != nil {
			mid, key = parseManifestID(resp.ManifestID), resp.StreamKey
			extStreamID, sessionID = resp.StreamID, resp.SessionID
			if sessionID != "" && extStreamID != "" && sessionID != extStreamID {
				ctx = clog.AddSessionID(ctx, sessionID)
			}
			// Process transcoding options presets
			if len(resp.Presets) > 0 {
				profiles = parsePresets(resp.Presets)
			}

			parsedProfiles, err := ffmpeg.ParseProfilesFromJsonProfileArray(resp.Profiles)
			if err != nil {
				errMsg := fmt.Sprintf("Failed to parse JSON video profile for streamID url=%s err=%q", url.String(), err)
				clog.Errorf(ctx, errMsg)
				return nil, errors.New(errMsg)
			}
			profiles = append(profiles, parsedProfiles...)

			// Only set defaults if user did not specify a preset/profile
			if resp.Profiles == nil && len(resp.Presets) <= 0 {
				profiles = BroadcastJobVideoProfiles
			}

			// set OS if it was provided
			if resp.ObjectStore != "" {
				os, err = drivers.ParseOSURL(resp.ObjectStore, false)
				if err != nil {
					errMsg := fmt.Sprintf("Failed to parse object store url for streamID url=%s err=%q", url.String(), err)
					clog.Errorf(ctx, errMsg)
					return nil, errors.New(errMsg)
				}
			}
			// set Recording OS if it was provided
			if resp.RecordObjectStore != "" {
				ros, err = drivers.ParseOSURL(resp.RecordObjectStore, true)
				if err != nil {
					errMsg := fmt.Sprintf("Failed to parse recording object store url for streamID url=%s err=%q", url.String(), err)
					clog.Errorf(ctx, errMsg)
					return nil, errors.New(errMsg)
				}
			}

			VerificationFreq = resp.VerificationFreq
		} else {
			profiles = BroadcastJobVideoProfiles
		}
		sid := parseStreamID(url.Path)
		extmid := sid.ManifestID
		if mid == "" {
			mid, key = sid.ManifestID, sid.Rendition
		}
		if mid == "" {
			mid = core.RandomManifestID()
		}
		// Generate RTMP part of StreamID
		if key == "" {
			key = common.RandomIDGenerator(StreamKeyBytes)
		}
		ctx = clog.AddManifestID(ctx, string(mid))

		if os != nil {
			oss = os.NewSession(string(mid))
		}

		recordPath := fmt.Sprintf("%s/%s", extmid, monitor.NodeID)
		if ros != nil {
			ross = ros.NewSession(recordPath)
		} else if drivers.RecordStorage != nil {
			ross = drivers.RecordStorage.NewSession(recordPath)
		}
		// Ensure there's no concurrent StreamID with the same name
		s.connectionLock.RLock()
		defer s.connectionLock.RUnlock()
		if core.MaxSessions > 0 && len(s.rtmpConnections) >= core.MaxSessions {
			errMsg := fmt.Sprintf("Too many connections for streamID url=%s err=%q", url.String(), err)
			clog.Errorf(ctx, errMsg)
			return nil, errors.New(errMsg)

		}
		return &core.StreamParameters{
			ManifestID:       mid,
			ExternalStreamID: extStreamID,
			SessionID:        sessionID,
			RtmpKey:          key,
			// HTTP push mutates `profiles` so make a copy of it
			Profiles:         append([]ffmpeg.VideoProfile(nil), profiles...),
			OS:               oss,
			RecordOS:         ross,
			VerificationFreq: VerificationFreq,
			Nonce:            nonce,
		}, nil
	}
}

func streamParams(d stream.AppData) *core.StreamParameters {
	p, ok := d.(*core.StreamParameters)
	if !ok {
		glog.Error("Mismatched type for RTMP app data")
		return nil
	}
	return p
}

func gotRTMPStreamHandler(s *LivepeerServer) func(url *url.URL, rtmpStrm stream.RTMPVideoStream) (err error) {
	return func(url *url.URL, rtmpStrm stream.RTMPVideoStream) (err error) {

		cxn, err := s.registerConnection(context.Background(), rtmpStrm, nil, PixelFormatNone(), nil)
		if err != nil {
			return err
		}

		mid := cxn.mid
		nonce := cxn.nonce
		startSeq := 0

		streamStarted := false
		//Segment the stream, insert the segments into the broadcaster
		go func(rtmpStrm stream.RTMPVideoStream) {
			hid := string(core.RandomManifestID()) // ffmpeg m3u8 output name
			hlsStrm := stream.NewBasicHLSVideoStream(hid, stream.DefaultHLSStreamWin)
			hlsStrm.SetSubscriber(func(seg *stream.HLSSegment, eof bool) {
				if eof {
					// XXX update HLS manifest
					return
				}
				if !streamStarted {
					streamStarted = true
					if monitor.Enabled {
						monitor.StreamStarted(nonce)
					}
				}
				go processSegment(context.Background(), cxn, seg, nil)
			})

			segOptions := segmenter.SegmenterOptions{
				StartSeq:  startSeq,
				SegLength: SegLen,
			}
			err := s.RTMPSegmenter.SegmentRTMPToHLS(context.Background(), rtmpStrm, hlsStrm, segOptions)
			if err != nil {
				// Stop the incoming RTMP connection.
				if err == segmenter.ErrSegmenterTimeout {
					glog.Info("RTMP Timeout: Ensure keyframe interval is less than 8 seconds")
				}
				// TODO retry segmentation if err != SegmenterTimeout; may be recoverable
				rtmpStrm.Close()
			}

		}(rtmpStrm)

		if monitor.Enabled {
			monitor.StreamCreated(string(mid), nonce)
		}

		glog.Infof("\n\nVideo Created With ManifestID: %v\n\n", mid)

		return nil
	}
}

func endRTMPStreamHandler(s *LivepeerServer) func(url *url.URL, rtmpStrm stream.RTMPVideoStream) error {
	return func(url *url.URL, rtmpStrm stream.RTMPVideoStream) error {
		params := streamParams(rtmpStrm.AppData())
		params.Capabilities.SetMinVersionConstraint(s.LivepeerNode.Capabilities.MinVersionConstraint())
		if params == nil {
			return errMismatchedParams
		}

		//Remove RTMP stream
		err := removeRTMPStream(context.Background(), s, params.ManifestID)
		if err != nil {
			return err
		}
		return nil
	}
}

func (s *LivepeerServer) registerConnection(ctx context.Context, rtmpStrm stream.RTMPVideoStream, actualStreamCodec *ffmpeg.VideoCodec, pixelFormat ffmpeg.PixelFormat, segPar *core.SegmentParameters) (*rtmpConnection, error) {
	ctx = clog.Clone(context.Background(), ctx)
	// Set up the connection tracking
	params := streamParams(rtmpStrm.AppData())
	if params == nil {
		return nil, errMismatchedParams
	}
	mid := params.ManifestID
	if drivers.NodeStorage == nil {
		clog.Errorf(ctx, "Missing node storage")
		return nil, errStorage
	}
	// Build the source video profile from the RTMP stream.
	if params.Resolution == "" {
		params.Resolution = fmt.Sprintf("%vx%v", rtmpStrm.Width(), rtmpStrm.Height())
	}
	if params.OS == nil {
		params.OS = drivers.NodeStorage.NewSession(string(mid))
	}
	storage := params.OS

	// Generate and set capabilities
	if actualStreamCodec != nil {
		params.Codec = *actualStreamCodec
	}
	params.PixelFormat = pixelFormat

	caps, err := core.JobCapabilities(params, segPar)
	if err != nil {
		return nil, err
	}
	params.Capabilities = caps

	recordStorage := params.RecordOS
	vProfile := ffmpeg.VideoProfile{
		Name:       "source",
		Resolution: params.Resolution,
		Bitrate:    "4000k", // Fix this
		Format:     params.Format,
	}
	hlsStrmID := core.MakeStreamID(mid, &vProfile)
	playlist := core.NewBasicPlaylistManager(mid, storage, recordStorage)

	// first, initialize connection without SessionManager, which creates O and T sessions, and may leave
	// connectionLock locked for significant amount of time
	cxn := &rtmpConnection{
		mid:          mid,
		initializing: make(chan struct{}),
		nonce:        params.Nonce,
		stream:       rtmpStrm,
		pl:           playlist,
		profile:      &vProfile,
		params:       params,
		lastUsed:     time.Now(),
	}
	s.connectionLock.Lock()
	oldCxn, exists := s.getActiveRtmpConnectionUnsafe(mid)
	if exists {
		// We can only have one concurrent stream per ManifestID
		s.connectionLock.Unlock()
		return oldCxn, errAlreadyExists
	}
	s.rtmpConnections[mid] = cxn
	// do not obtain this lock again while initializing channel is open, it will cause deadlock if other goroutine already obtained the lock and called getActiveRtmpConnectionUnsafe()
	s.connectionLock.Unlock()

	// safe, because other goroutines should be waiting on initializing channel
	cxn.sessManager = NewSessionManager(ctx, s.LivepeerNode, params)

	// populate fields and signal initializing channel
	s.serverLock.Lock()
	s.lastManifestID = mid
	s.lastHLSStreamID = hlsStrmID
	s.serverLock.Unlock()

	// connection is ready, only monitoring below
	close(cxn.initializing)

	// need lock to access rtmpConnections
	s.connectionLock.RLock()
	defer s.connectionLock.RUnlock()
	sessionsNumber := len(s.rtmpConnections)
	fastVerificationEnabled, fastVerificationUsing := countStreamsWithFastVerificationEnabled(s.rtmpConnections)

	if monitor.Enabled {
		monitor.CurrentSessions(sessionsNumber)
		monitor.FastVerificationEnabledAndUsingCurrentSessions(fastVerificationEnabled, fastVerificationUsing)
	}

	return cxn, nil
}

func countStreamsWithFastVerificationEnabled(rtmpConnections map[core.ManifestID]*rtmpConnection) (int, int) {
	var enabled, using int
	for _, cxn := range rtmpConnections {
		if cxn.params.VerificationFreq > 0 {
			enabled++
			if cxn.sessManager != nil && cxn.sessManager.usingVerified() {
				using++
			}
		}
	}
	return enabled, using
}

func removeRTMPStream(ctx context.Context, s *LivepeerServer, extmid core.ManifestID) error {
	s.connectionLock.Lock()
	defer s.connectionLock.Unlock()
	intmid := extmid
	if _intmid, exists := s.internalManifests[extmid]; exists {
		// Use the internal manifestID that was stored for the provided manifestID
		// to index into rtmpConnections
		intmid = _intmid
	}
	cxn, ok := s.getActiveRtmpConnectionUnsafe(intmid)
	if !ok || cxn.pl == nil {
		clog.Warningf(ctx, "Attempted to end unknown stream with manifestID=%s", extmid)
		return errUnknownStream
	}
	cxn.stream.Close()
	cxn.sessManager.cleanup(ctx)
	cxn.pl.Cleanup()
	clog.Infof(ctx, "Ended stream with manifestID=%s external manifestID=%s", intmid, extmid)
	delete(s.rtmpConnections, intmid)
	delete(s.internalManifests, extmid)

	if monitor.Enabled {
		monitor.StreamEnded(ctx, cxn.nonce)
		monitor.CurrentSessions(len(s.rtmpConnections))
		monitor.FastVerificationEnabledAndUsingCurrentSessions(countStreamsWithFastVerificationEnabled(s.rtmpConnections))
	}

	return nil
}

//End RTMP Publish Handlers

// HLS Play Handlers
func getHLSMasterPlaylistHandler(s *LivepeerServer) func(url *url.URL) (*m3u8.MasterPlaylist, error) {
	return func(url *url.URL) (*m3u8.MasterPlaylist, error) {
		var manifestID core.ManifestID
		if s.ExposeCurrentManifest && strings.ToLower(url.Path) == "/stream/current.m3u8" {
			manifestID = s.LastManifestID()
		} else {
			sid := parseStreamID(url.Path)
			if sid.Rendition != "" {
				// requesting a media PL, not master PL
				return nil, vidplayer.ErrNotFound
			}
			manifestID = sid.ManifestID
		}

		s.connectionLock.RLock()
		defer s.connectionLock.RUnlock()
		cxn, ok := s.getActiveRtmpConnectionUnsafe(manifestID)
		if !ok || cxn.pl == nil {
			return nil, vidplayer.ErrNotFound
		}
		cpl := cxn.pl

		if cpl.ManifestID() != manifestID {
			return nil, vidplayer.ErrNotFound
		}
		return cpl.GetHLSMasterPlaylist(), nil
	}
}

func getHLSMediaPlaylistHandler(s *LivepeerServer) func(url *url.URL) (*m3u8.MediaPlaylist, error) {
	return func(url *url.URL) (*m3u8.MediaPlaylist, error) {
		strmID := parseStreamID(url.Path)
		mid := strmID.ManifestID
		s.connectionLock.RLock()
		defer s.connectionLock.RUnlock()
		cxn, ok := s.getActiveRtmpConnectionUnsafe(mid)
		if !ok || cxn.pl == nil {
			return nil, vidplayer.ErrNotFound
		}

		//Get the hls playlist
		pl := cxn.pl.GetHLSMediaPlaylist(strmID.Rendition)
		if pl == nil {
			return nil, vidplayer.ErrNotFound
		}
		return pl, nil
	}
}

func getHLSSegmentHandler(s *LivepeerServer) func(url *url.URL) ([]byte, error) {
	return func(url *url.URL) ([]byte, error) {
		// Strip the /stream/ prefix
		segName := cleanStreamPrefix(url.Path)
		if segName == "" || drivers.NodeStorage == nil {
			glog.Error("SegName not found or storage nil")
			return nil, vidplayer.ErrNotFound
		}
		parts := strings.SplitN(segName, "/", 2)
		if len(parts) <= 0 {
			glog.Error("Unexpected path structure")
			return nil, vidplayer.ErrNotFound
		}
		memoryOS, ok := drivers.NodeStorage.(*drivers.MemoryOS)
		if !ok {
			return nil, vidplayer.ErrNotFound
		}
		// We index the session by the first entry of the path, eg
		// <session>/<more-path>/<data>
		os := memoryOS.GetSession(parts[0])
		if os == nil {
			return nil, vidplayer.ErrNotFound
		}
		data := os.GetData(segName)
		if len(data) > 0 {
			return data, nil
		}
		return nil, vidplayer.ErrNotFound
	}
}

//End HLS Play Handlers

// Start RTMP Play Handlers
func getRTMPStreamHandler(s *LivepeerServer) func(url *url.URL) (stream.RTMPVideoStream, error) {
	return func(url *url.URL) (stream.RTMPVideoStream, error) {
		mid := parseManifestID(url.Path)
		s.connectionLock.RLock()
		cxn, ok := s.getActiveRtmpConnectionUnsafe(mid)
		defer s.connectionLock.RUnlock()
		if !ok {
			glog.Error("Cannot find RTMP stream for ManifestID ", mid)
			return nil, vidplayer.ErrNotFound
		}

		//Could use a subscriber, but not going to here because the RTMP stream doesn't need to be available for consumption by multiple views.  It's only for the segmenter.
		return cxn.stream, nil
	}
}

//End RTMP Handlers

type BreakOperation bool

// HandlePush processes request for HTTP ingest
func (s *LivepeerServer) HandlePush(w http.ResponseWriter, r *http.Request) {
	errorOut := func(status int, s string, params ...interface{}) {
		httpErr := fmt.Sprintf(s, params...)
		statusErr := fmt.Sprintf(" statusCode=%d", status)
		glog.Error(httpErr + statusErr)
		http.Error(w, httpErr, status)
	}

	start := time.Now()
	if r.Method != "POST" && r.Method != "PUT" {
		errorOut(http.StatusMethodNotAllowed, `http push request wrong method=%s url=%s host=%s`, r.Method, r.URL, r.Host)
		return
	}

	authHeaderConfig, err := getTranscodeConfiguration(r)
	if err != nil {
		httpErr := fmt.Sprintf(`failed to parse transcode config header: %q`, err)
		glog.Error(httpErr)
		http.Error(w, httpErr, http.StatusBadRequest)
		return
	}

	body, err := common.ReadAtMost(r.Body, common.MaxSegSize)
	if err != nil {
		errorOut(http.StatusInternalServerError, `Error reading http request body: %s`, err.Error())
		return
	}
	r.Body.Close()
	r.URL = &url.URL{Scheme: "http", Host: r.Host, Path: r.URL.Path}

	// Determine the input format the request is claiming to have
	ext := path.Ext(r.URL.Path)
	format := common.ProfileExtensionFormat(ext)
	if ffmpeg.FormatNone == format {
		// ffmpeg sends us a m3u8 as well, so ignore
		// Alternatively, reject m3u8s explicitly and take any other type
		// TODO also look at use content-type
		errorOut(http.StatusBadRequest, `ignoring file extension: %s`, ext)
		return
	}
	ctx := r.Context()

	mid := parseManifestID(r.URL.Path)
	if mid != "" {
		ctx = clog.AddManifestID(ctx, string(mid))
	}
	remoteAddr := getRemoteAddr(r)
	ctx = clog.AddVal(ctx, clog.ClientIP, remoteAddr)

	sliceFromStr := r.Header.Get("Content-Slice-From")
	sliceToStr := r.Header.Get("Content-Slice-To")

	clog.Infof(ctx, "Got push request at url=%s ua=%s addr=%s bytes=%d dur=%s resolution=%s slice-from=%s slice-to=%s", r.URL.String(), r.UserAgent(),
		remoteAddr, len(body), r.Header.Get("Content-Duration"), r.Header.Get("Content-Resolution"), sliceFromStr, sliceToStr)
	var sliceFromDur time.Duration
	if valMs, err := strconv.ParseUint(sliceFromStr, 10, 64); err == nil {
		sliceFromDur = time.Duration(valMs) * time.Millisecond
	}
	var sliceToDur time.Duration
	if valMs, err := strconv.ParseUint(sliceToStr, 10, 64); err == nil {
		sliceToDur = time.Duration(valMs) * time.Millisecond
	}
	var segPar core.SegmentParameters
	if sliceFromDur > 0 || sliceToDur > 0 {
		if sliceFromDur > 0 && sliceToDur > 0 && sliceFromDur > sliceToDur {
			httpErr := fmt.Sprintf(`Invalid slice config from=%s to=%s`, sliceFromDur, sliceToDur)
			clog.Errorf(ctx, httpErr)
			http.Error(w, httpErr, http.StatusBadRequest)
			return
		}
		segPar.Clip = &core.SegmentClip{
			From: sliceFromDur,
			To:   sliceToDur,
		}
	}
	if authHeaderConfig != nil {
		segPar.ForceSessionReinit = authHeaderConfig.ForceSessionReinit
	}

	now := time.Now()
	if mid == "" {
		errorOut(http.StatusBadRequest, "Bad URL url=%s", r.URL)
		return
	}
	s.connectionLock.RLock()
	if intmid, exists := s.internalManifests[mid]; exists {
		mid = intmid
	}
	cxn, exists := s.getActiveRtmpConnectionUnsafe(mid)
	if monitor.Enabled {
		fastVerificationEnabled, fastVerificationUsing := countStreamsWithFastVerificationEnabled(s.rtmpConnections)
		monitor.FastVerificationEnabledAndUsingCurrentSessions(fastVerificationEnabled, fastVerificationUsing)
	}
	s.connectionLock.RUnlock()
	ctx = clog.AddManifestID(ctx, string(mid))
	if exists && cxn != nil {
		s.connectionLock.Lock()
		cxn.lastUsed = now
		s.connectionLock.Unlock()
		ctx = clog.AddNonce(ctx, cxn.nonce)
	}

	status, mediaFormat, err := ffmpeg.GetCodecInfoBytes(body)
	isZeroFrame := status == ffmpeg.CodecStatusNeedsBypass
	if err != nil {
		errorOut(http.StatusUnprocessableEntity, "Error getting codec info url=%s", r.URL)
		return
	}

	var vcodec *ffmpeg.VideoCodec
	if len(mediaFormat.Vcodec) == 0 {
		clog.Warningf(ctx, "Couldn't detect input video stream codec")
	} else {
		vcodecVal, ok := ffmpeg.FfmpegNameToVideoCodec[mediaFormat.Vcodec]
		vcodec = &vcodecVal
		if !ok {
			errorOut(http.StatusUnprocessableEntity, "Unknown input stream codec=%s", mediaFormat.Vcodec)
			return
		}
	}

	// Check for presence and register if a fresh cxn
	if !exists {
		appData, err := (createRTMPStreamIDHandler(ctx, s, authHeaderConfig))(r.URL)
		if err != nil {
			if errors.Is(err, errForbidden) {
				errorOut(http.StatusForbidden, "Could not create stream ID: url=%s", r.URL)
				return
			} else {
				errorOut(http.StatusInternalServerError, "Could not create stream ID: url=%s", r.URL)
				return
			}
		}
		params := streamParams(appData)
		if authHeaderConfig != nil {
			params.TimeoutMultiplier = authHeaderConfig.TimeoutMultiplier
		}
		params.Resolution = r.Header.Get("Content-Resolution")
		params.Format = format
		s.connectionLock.RLock()
		_, cxnExists := s.getActiveRtmpConnectionUnsafe(params.ManifestID)
		if mid != params.ManifestID && cxnExists && s.internalManifests[mid] == "" {
			// Pre-existing connection found for this new stream with the same underlying manifestID
			var oldStreamID core.ManifestID
			for k, v := range s.internalManifests {
				if v == params.ManifestID {
					oldStreamID = k
					break
				}
			}
			s.connectionLock.RUnlock()
			if oldStreamID != "" && mid != oldStreamID {
				// Close the old connection, and open a new one
				// TODO try to re-use old HLS playlist?
				clog.Warningf(ctx, "Ending streamID=%v as new streamID=%s with same manifestID=%s has arrived",
					oldStreamID, mid, params.ManifestID)
				removeRTMPStream(context.TODO(), s, oldStreamID)
			}
		} else {
			s.connectionLock.RUnlock()
		}
		st := stream.NewBasicRTMPVideoStream(appData)
		// Set output formats if not explicitly specified
		for i, v := range params.Profiles {
			if ffmpeg.FormatNone == v.Format {
				params.Profiles[i].Format = format
			}
		}

		cxn, err = s.registerConnection(ctx, st, vcodec, mediaFormat.PixFormat, &segPar)
		if err != nil {
			st.Close()
			if err != errAlreadyExists {
				errorOut(http.StatusInternalServerError, "http push error url=%s err=%q", r.URL, err)
				return
			} // else we continue with the old cxn
		} else {
			// Start a watchdog to remove session after a period of inactivity
			ticker := time.NewTicker(httpPushTimeout)
			// print stack trace here:
			go func(s *LivepeerServer, intmid, extmid core.ManifestID) {
				runCheck := func() BreakOperation {
					var lastUsed time.Time
					s.connectionLock.RLock()
					if cxn, exists := s.getActiveRtmpConnectionUnsafe(intmid); exists {
						lastUsed = cxn.lastUsed
					}
					if _, exists := s.internalManifests[extmid]; !exists && intmid != extmid {
						s.connectionLock.RUnlock()
						clog.Warningf(ctx, "Watchdog tried closing session for streamID=%s, which was already closed", extmid)
						return true
					}
					s.connectionLock.RUnlock()
					if time.Since(lastUsed) > httpPushTimeout {
						_ = removeRTMPStream(context.TODO(), s, extmid)
						return true
					}
					return false
				}
				defer ticker.Stop()
				if s.context == nil {
					for range ticker.C {
						if runCheck() {
							return
						}
					}
				}
				for {
					select {
					case <-ticker.C:
						if runCheck() {
							return
						}
					case <-s.context.Done():
						return
					}
				}
			}(s, cxn.mid, mid)
		}
		// Regardless of old/new cxn returned by registerConnection, we make sure
		// our internalManifests mapping is OK before moving on
		if cxn.mid != mid {
			// AuthWebhook provided different ManifestID
			s.connectionLock.Lock()
			s.internalManifests[mid] = cxn.mid
			s.connectionLock.Unlock()
			mid = cxn.mid
		}
	}
	ctx = clog.AddManifestID(ctx, string(mid))
	defer func(now time.Time) {
		clog.Infof(ctx, "Finished push request at url=%s ua=%s addr=%s bytes=%d dur=%s resolution=%s took=%s", r.URL.String(), r.UserAgent(), r.RemoteAddr, len(body),
			r.Header.Get("Content-Duration"), r.Header.Get("Content-Resolution"), time.Since(now))
	}(now)

	fname := path.Base(r.URL.Path)
	seq, err := strconv.ParseUint(strings.TrimSuffix(fname, ext), 10, 64)
	if err != nil {
		seq = 0
	}
	ctx = clog.AddSeqNo(ctx, seq)

	duration, err := strconv.Atoi(r.Header.Get("Content-Duration"))
	if err != nil {
		duration = 2000
		glog.Info("Missing duration; filling in a default of 2000ms")
	}

	seg := &stream.HLSSegment{
		Data:        body,
		Name:        fname,
		SeqNo:       seq,
		Duration:    float64(duration) / 1000.0,
		IsZeroFrame: isZeroFrame,
	}

	// Kick watchdog periodically so session doesn't time out during long transcodes
	requestEnded := make(chan struct{}, 1)
	defer func() { requestEnded <- struct{}{} }()
	go func() {
		for {
			tick, cancel := httpPushResetTimer()
			select {
			case <-requestEnded:
				cancel()
				return
			case <-tick.Done():
				clog.V(common.VERBOSE).Infof(ctx, "watchdog reset seq=%d dur=%v started=%v", seq, duration, now)
				s.connectionLock.RLock()
				if cxn, exists := s.getActiveRtmpConnectionUnsafe(mid); exists {
					cxn.lastUsed = time.Now()
				}
				s.connectionLock.RUnlock()
			}
		}
	}()

	// Reinitialize HW Session if video segment resolution has changed
	cxn.mu.Lock()
	if cxn.mediaFormat == (ffmpeg.MediaFormatInfo{}) {
		cxn.mediaFormat = mediaFormat
	} else if !mediaCompatible(cxn.mediaFormat, mediaFormat) {
		cxn.mediaFormat = mediaFormat
		segPar.ForceSessionReinit = true
	}
	cxn.mu.Unlock()

	// Do the transcoding!
	urls, err := processSegment(ctx, cxn, seg, &segPar)
	if err != nil {
		status := http.StatusInternalServerError
		if isNonRetryableError(err) {
			status = http.StatusUnprocessableEntity
		}
		errorOut(status, "http push error processing segment url=%s manifestID=%s err=%q", r.URL, mid, err)
		return
	}
	select {
	case <-r.Context().Done():
		// HTTP request already timed out
		if monitor.Enabled {
			monitor.HTTPClientTimedOut1(ctx)
		}
		return
	default:
	}
	if len(urls) == 0 {
		if len(cxn.params.Profiles) > 0 {
			clog.Errorf(ctx, "No sessions available name=%s url=%s statusCode=%d", fname, r.URL, http.StatusServiceUnavailable)
			http.Error(w, "No sessions available", http.StatusServiceUnavailable)
		}
		return
	}
	renditionData := make([][]byte, len(urls))
	// find data in local storage
	memOS, ok := cxn.pl.GetOSSession().(*drivers.MemorySession)
	if ok {
		for i, fname := range urls {
			data := memOS.GetData(fname)
			if data != nil {
				renditionData[i] = data
			}
		}
	}
	clog.Infof(ctx, "Finished transcoding push request at url=%s took=%s", r.URL.String(), time.Since(now))

	boundary := common.RandName()
	accept := r.Header.Get("Accept")
	if accept == "multipart/mixed" {
		contentType := "multipart/mixed; boundary=" + boundary
		w.Header().Set("Content-Type", contentType)
	}
	w.WriteHeader(http.StatusOK)
	if f, ok := w.(http.Flusher); ok {
		f.Flush()
	}
	if accept != "multipart/mixed" {
		return
	}
	mw := multipart.NewWriter(w)
	var fw io.Writer
	for i, url := range urls {
		mw.SetBoundary(boundary)
		var typ, ext string
		length := len(renditionData[i])
		if length == 0 {
			typ, ext, length = "application/vnd+livepeer.uri", ".txt", len(url)
		} else {
			format := cxn.params.Profiles[i].Format
			ext, err = common.ProfileFormatExtension(format)
			if err != nil {
				clog.Errorf(ctx, "Unknown extension for format err=%q", err)
				break
			}
			typ, err = common.ProfileFormatMimeType(format)
			if err != nil {
				clog.Errorf(ctx, "Unknown mime type for format url=%s err=%q ", r.URL, err)
			}
		}
		profile := cxn.params.Profiles[i].Name
		fname := fmt.Sprintf(`"%s_%d%s"`, profile, seq, ext)
		hdrs := textproto.MIMEHeader{
			"Content-Type":        {typ + "; name=" + fname},
			"Content-Length":      {strconv.Itoa(length)},
			"Content-Disposition": {"attachment; filename=" + fname},
			"Rendition-Name":      {profile},
		}
		fw, err = mw.CreatePart(hdrs)
		if err != nil {
			clog.Errorf(ctx, "Could not create multipart part err=%q", err)
			break
		}
		if len(renditionData[i]) > 0 {
			_, err = io.Copy(fw, bytes.NewBuffer(renditionData[i]))
			if err != nil {
				break
			}
		} else {
			_, err = fw.Write([]byte(url))
			if err != nil {
				break
			}
		}
	}
	if err == nil {
		err = mw.Close()
	}
	if err != nil {
		clog.Errorf(ctx, "Error sending transcoded response url=%s err=%q", r.URL.String(), err)
		if monitor.Enabled {
			monitor.HTTPClientTimedOut2(ctx)
		}
		return
	}
	if f, ok := w.(http.Flusher); ok {
		f.Flush()
	}
	roundtripTime := time.Since(start)
	select {
	case <-r.Context().Done():
		// HTTP request already timed out
		if monitor.Enabled {
			monitor.HTTPClientTimedOut2(ctx)
		}
		return
	default:
	}
	if monitor.Enabled {
		monitor.SegmentFullyProcessed(ctx, seg.Duration, roundtripTime.Seconds())
	}
}

// getPlaylistsFromStore finds all the json playlist files belonging to the provided manifests
// returns:
// - a map of manifestID -> a list of indices pointing to JSON files in the returned list of JSON files
// - a list of JSON files for all manifestIDs provided
// - the latest playlist time
func getPlaylistsFromStore(ctx context.Context, sess drivers.OSSession, manifests []string) (map[string][]int, []string, time.Time, error) {
	var latestPlaylistTime time.Time
	var jsonFiles []string
	filesMap := make(map[string][]int)
	for _, manifestID := range manifests {
		filesMap[manifestID] = nil
		start := time.Now()
		filesPage, err := sess.ListFiles(ctx, manifestID+"/", "/")
		if err != nil {
			return nil, nil, latestPlaylistTime, err
		}
		glog.V(common.VERBOSE).Infof("Listing directories for manifestID=%s took=%s", manifestID, time.Since(start))
		dirs := filesPage.Directories()
		if len(dirs) == 0 {
			continue
		}
		for _, dirName := range dirs {
			start = time.Now()
			dirOnePage, err := sess.ListFiles(ctx, dirName+"playlist_", "")
			glog.V(common.VERBOSE).Infof("Listing playlist files for manifestID=%s took=%s", manifestID, time.Since(start))
			if err != nil {
				return nil, nil, latestPlaylistTime, err
			}
			for {
				playlistsNames := dirOnePage.Files()
				for _, plf := range playlistsNames {
					if plf.LastModified.After(latestPlaylistTime) {
						latestPlaylistTime = plf.LastModified
					}
					filesMap[manifestID] = append(filesMap[manifestID], len(jsonFiles))
					jsonFiles = append(jsonFiles, plf.Name)
				}
				if !dirOnePage.HasNextPage() {
					break
				}
				dirOnePage, err = dirOnePage.NextPage()
				if err != nil {
					return nil, nil, latestPlaylistTime, err
				}
			}
		}
	}
	return filesMap, jsonFiles, latestPlaylistTime, nil
}

func (s *LivepeerServer) streamMP4(w http.ResponseWriter, r *http.Request, jpl *core.JsonPlaylist, manifestID, track, fileName string) {
	w.Header().Set("Access-Control-Allow-Origin", "*")
	contentType, _ := common.TypeByExtension(".mp4")
	w.Header().Set("Content-Type", contentType)
	w.Header().Set("Connection", "keep-alive")
	w.Header().Set("Content-Disposition", fmt.Sprintf(`attachment; filename=%s;`, fileName))
	var sourceBytesSent, resultBytesSent int64

	or, ow, err := os.Pipe()
	if err != nil {
		glog.Errorf("Error creating pipe manifestID=%s err=%q", manifestID, err)
		w.WriteHeader(http.StatusInternalServerError)
		return
	}
	tc := ffmpeg.NewTranscoder()
	done := make(chan struct{})
	go func() {
		var err2 error
		resultBytesSent, err2 = io.Copy(w, or)
		if err2 != nil {
			glog.Errorf("Error transmuxing to mp4 request=%s manifestID=%s err=%q", r.URL.String(), manifestID, err2)
		}
		or.Close()
		done <- struct{}{}
	}()
	defer func() {
		tc.StopTranscoder()
		ow.Close()
		<-done
		glog.Infof("Completed mp4 request=%s manifestID=%s sourceBytes=%d destBytes=%d", r.URL.String(),
			manifestID, atomic.LoadInt64(&sourceBytesSent), resultBytesSent)
	}()
	oname := fmt.Sprintf("pipe:%d", ow.Fd())
	out := []ffmpeg.TranscodeOptions{
		{
			Oname: oname,
			VideoEncoder: ffmpeg.ComponentOptions{
				Name: "copy",
			},
			AudioEncoder: ffmpeg.ComponentOptions{
				Name: "copy",
			},
			Profile: ffmpeg.VideoProfile{Format: ffmpeg.FormatNone},
			Muxer: ffmpeg.ComponentOptions{
				Name: "mp4",
				// main option is 'frag_keyframe' which tells ffmpeg to create fragmented MP4 (which we need to be able to stream generated file)
				// other options is not mandatory but they will slightly improve generated MP4 file
				Opts: map[string]string{"movflags": "frag_keyframe+negative_cts_offsets+omit_tfhd_offset+disable_chpl+default_base_moof"},
			},
		},
	}
	for _, seg := range jpl.Segments[track] {
		if seg.GetDiscontinuity() {
			tc.Discontinuity()
		}

		ir, iw, err := os.Pipe()
		if err != nil {
			glog.Errorf("Error creating pipe manifestID=%s err=%q", manifestID, err)
			return
		}
		fname := fmt.Sprintf("pipe:%d", ir.Fd())

		in := &ffmpeg.TranscodeOptionsIn{Fname: fname, Transmuxing: true}
		go func(segUri string, iw *os.File) {
			defer iw.Close()
			glog.V(common.VERBOSE).Infof("Adding manifestID=%s track=%s uri=%s to mp4", manifestID, track, segUri)
			resp, err := http.Get(segUri)
			if err != nil {
				glog.Errorf("Error getting HTTP uri=%s manifestID=%s err=%q", segUri, manifestID, err)
				return
			}
			defer resp.Body.Close()
			if resp.StatusCode != 200 {
				glog.Errorf("Non-200 response for status=%v uri=%s manifestID=%s request=%s", resp.Status, segUri, manifestID, r.URL.String())
				return
			}
			wn, err := io.Copy(iw, resp.Body)
			if err != nil {
				glog.Errorf("Error transmuxing to mp4 request=%s uri=%s manifestID=%s err=%q", r.URL.String(), segUri, manifestID, err)
			}
			atomic.AddInt64(&sourceBytesSent, wn)
		}(seg.URI, iw)

		_, err = tc.Transcode(in, out)
		ir.Close()
		if err != nil {
			glog.Errorf("Error transmuxing to mp4 request=%s uri=%s manifestID=%s err=%q", r.URL.String(), seg.URI, manifestID, err)
			return
		}
	}
}

// HandleRecordings handle requests to /recordings/ endpoint
func (s *LivepeerServer) HandleRecordings(w http.ResponseWriter, r *http.Request) {
	if r.Method != "GET" {
		glog.Errorf(`/recordings request wrong method=%s url=%s host=%s`, r.Method, r.URL, r.Host)
		w.WriteHeader(http.StatusMethodNotAllowed)
		return
	}
	ext := path.Ext(r.URL.Path)
	if ext != ".m3u8" && ext != ".ts" && ext != ".mp4" {
		glog.Errorf(`/recordings request wrong extension=%s url=%s host=%s`, ext, r.URL, r.Host)
		w.WriteHeader(http.StatusBadRequest)
		return
	}
	r.URL.Host = r.Host
	if r.URL.Scheme == "" {
		r.URL.Scheme = "http"
	}
	pp := strings.Split(r.URL.Path, "/")
	finalize := r.URL.Query().Get("finalize") == "true"
	_, finalizeSet := r.URL.Query()["finalize"]
	if len(pp) < 4 {
		glog.Errorf(`/recordings request wrong url structure url=%s host=%s`, r.URL, r.Host)
		w.WriteHeader(http.StatusBadRequest)
		return
	}
	glog.V(common.VERBOSE).Infof("/recordings request=%s", r.URL.String())
	now := time.Now()
	defer func() {
		glog.V(common.VERBOSE).Infof("request=%s took=%s headers=%+v", r.URL.String(), time.Since(now), w.Header())
	}()
	returnMasterPlaylist := pp[3] == "index.m3u8"
	var track string
	if !returnMasterPlaylist {
		tp := strings.Split(pp[3], ".")
		track = tp[0]
	}
	manifestID := pp[2]
	requestFileName := strings.Join(pp[2:], "/")
	var fromCache bool
	var err error
	var resp *authWebhookResponse
	if cresp, has := s.recordingsAuthResponses.Get(manifestID); has {
		resp = cresp.(*authWebhookResponse)
		fromCache = true
	} else if resp, err = authenticateStream(AuthWebhookURL, r.URL.String()); err != nil {
		glog.Errorf("Authentication denied for url=%s err=%q", r.URL.String(), err)
		if strings.Contains(err.Error(), "not found") {
			w.WriteHeader(http.StatusNotFound)
		} else {
			w.WriteHeader(http.StatusForbidden)
		}
		return
	}
	var sess drivers.OSSession
	ctx := r.Context()
	if resp != nil && !fromCache {
		s.recordingsAuthResponses.SetDefault(manifestID, resp)
	}
	ctx = clog.AddManifestID(ctx, manifestID)

	if resp != nil && resp.RecordObjectStore != "" {
		os, err := drivers.ParseOSURL(resp.RecordObjectStore, true)
		if err != nil {
			clog.Errorf(ctx, "Error parsing OS URL err=%q request url=%s", err, r.URL)
			w.WriteHeader(http.StatusInternalServerError)
			return
		}
		sess = os.NewSession(manifestID)
	} else if drivers.RecordStorage != nil {
		sess = drivers.RecordStorage.NewSession(manifestID)
	} else {
		clog.Errorf(ctx, "No record object store defined for request url=%s", r.URL)
		w.WriteHeader(http.StatusBadRequest)
		return
	}

	startRead := time.Now()
	fi, err := sess.ReadData(ctx, requestFileName)
	if err == context.Canceled {
		w.WriteHeader(http.StatusBadRequest)
		return
	}

	if err == nil && fi != nil && fi.Body != nil {
		w.Header().Set("Access-Control-Allow-Origin", "*")
		w.Header().Set("Access-Control-Expose-Headers", "Content-Length")
		if ext == ".ts" {
			contentType, _ := common.TypeByExtension(".ts")
			w.Header().Set("Content-Type", contentType)
		} else {
			w.Header().Set("Cache-Control", "max-age=5")
			w.Header().Set("Content-Type", "application/x-mpegURL")
		}
		w.Header().Set("Connection", "keep-alive")
		startWrite := time.Now()
		io.Copy(w, fi.Body)
		fi.Body.Close()
		clog.V(common.VERBOSE).Infof(ctx, "request url=%s streaming filename=%s took=%s from_read_took=%s", r.URL.String(), requestFileName, time.Since(startWrite), time.Since(startRead))
		return
	}
	var manifests []string
	if resp != nil && len(resp.PreviousSessions) > 0 {
		manifests = append(resp.PreviousSessions, manifestID)
	} else {
		manifests = []string{manifestID}
	}
	jsonFilesMap, jsonFiles, latestPlaylistTime, err := getPlaylistsFromStore(ctx, sess, manifests)
	if err != nil {
		clog.Errorf(ctx, "Error getting playlist from store err=%q", err)
		w.WriteHeader(http.StatusInternalServerError)
		return
	}
	clog.V(common.VERBOSE).Infof(ctx, "request url=%s found json files: %+v", r.URL, jsonFiles)

	if len(jsonFiles) == 0 {
		w.WriteHeader(http.StatusNotFound)
		return
	}
	if time.Since(latestPlaylistTime) > 24*time.Hour && !finalizeSet && ext == ".m3u8" {
		finalize = true
	}

	now1 := time.Now()
	_, datas, err := drivers.ParallelReadFiles(ctx, sess, jsonFiles, 16)
	if err != nil {
		clog.Errorf(ctx, "Error reading files from store err=%q", err)
		w.WriteHeader(http.StatusInternalServerError)
		return
	}
	clog.V(common.VERBOSE).Infof(ctx, "Finished reading num=%d playlist files for took=%s", len(jsonFiles), time.Since(now1))

	var jsonPlaylists []*core.JsonPlaylist
	for _, manifestID := range manifests {
		if len(jsonFilesMap[manifestID]) == 0 {
			continue
		}
		// reconstruct sessions
		manifestMainJspl := core.NewJSONPlaylist()
		jsonPlaylists = append(jsonPlaylists, manifestMainJspl)
		for _, i := range jsonFilesMap[manifestID] {
			jspl := &core.JsonPlaylist{}
			err = json.Unmarshal(datas[i], jspl)
			if err != nil {
				clog.Errorf(ctx, "Error unmarshalling json playlist err=%q", err)
				w.WriteHeader(http.StatusInternalServerError)
				return
			}
			manifestMainJspl.AddMaster(jspl)
			if finalize {
				for trackName := range jspl.Segments {
					manifestMainJspl.AddTrack(jspl, trackName)
				}
			} else if track != "" {
				manifestMainJspl.AddTrack(jspl, track)
			}
		}
	}
	var mainJspl *core.JsonPlaylist
	if len(jsonPlaylists) == 1 {
		mainJspl = jsonPlaylists[0]
	} else {
		mainJspl = core.NewJSONPlaylist()
		// join sessions
		for _, jspl := range jsonPlaylists {
			mainJspl.AddMaster(jspl)
			if finalize {
				for trackName := range jspl.Segments {
					mainJspl.AddDiscontinuedTrack(jspl, trackName)
				}
			} else if track != "" {
				mainJspl.AddDiscontinuedTrack(jspl, track)
			}
		}
	}
	if ext == ".mp4" {
		if segs, has := mainJspl.Segments[track]; !has || len(segs) == 0 {
			w.WriteHeader(http.StatusNotFound)
			return
		}
		s.streamMP4(w, r, mainJspl, manifestID, track, pp[len(pp)-1])
		return
	}

	masterPList := m3u8.NewMasterPlaylist()
	mediaLists := make(map[string]*m3u8.MediaPlaylist)

	for _, track := range mainJspl.Tracks {
		segments := mainJspl.Segments[track.Name]
		mpl, err := m3u8.NewMediaPlaylist(uint(len(segments)), uint(len(segments)))
		if err != nil {
			clog.Errorf(ctx, "err=%q", err)
			w.WriteHeader(http.StatusInternalServerError)
			return
		}
		url := fmt.Sprintf("%s.m3u8", track.Name)
		vParams := m3u8.VariantParams{Bandwidth: track.Bandwidth, Resolution: track.Resolution}
		masterPList.Append(url, mpl, vParams)
		mpl.Live = false
		mediaLists[track.Name] = mpl
	}
	select {
	case <-ctx.Done():
		w.WriteHeader(http.StatusBadRequest)
		return
	default:
	}
	clog.V(common.VERBOSE).Infof(ctx, "Playlist generation for took=%s", time.Since(now1))
	if finalize {
		for trackName := range mainJspl.Segments {
			mpl := mediaLists[trackName]
			mainJspl.AddSegmentsToMPL(manifests, trackName, mpl, resp.RecordObjectStoreURL)
			fileName := trackName + ".m3u8"
			nows := time.Now()
			_, err = sess.SaveData(ctx, fileName, mpl.Encode(), nil, 0)
			clog.V(common.VERBOSE).Infof(ctx, "Saving playlist fileName=%s took=%s", fileName, time.Since(nows))
			if err != nil {
				clog.Errorf(ctx, "Error saving finalized json playlist to store err=%q", err)
				w.WriteHeader(http.StatusInternalServerError)
				return
			}
		}
		nows := time.Now()
		_, err = sess.SaveData(ctx, "index.m3u8", masterPList.Encode(), nil, 0)
		clog.V(common.VERBOSE).Infof(ctx, "Saving playlist fileName=%s took=%s", "index.m3u8", time.Since(nows))
		if err != nil {
			clog.Errorf(ctx, "Error saving playlist to store err=%q", err)
			w.WriteHeader(http.StatusInternalServerError)
			return
		}
	} else if !returnMasterPlaylist {
		mpl := mediaLists[track]
		if mpl != nil {
			osUrl := ""
			if resp != nil {
				osUrl = resp.RecordObjectStoreURL
			}
			mainJspl.AddSegmentsToMPL(manifests, track, mpl, osUrl)
			// check (debug code)
			startSeq := mpl.Segments[0].SeqId
			for _, seg := range mpl.Segments[1:] {
				if seg.SeqId != startSeq+1 {
					clog.Infof(ctx, "prev seq is %d but next is %d", startSeq, seg.SeqId)
				}
				startSeq = seg.SeqId
			}
		}
	}
	w.Header().Set("Access-Control-Allow-Origin", "*")
	w.Header().Set("Access-Control-Expose-Headers", "Content-Length")
	w.Header().Set("Cache-Control", "max-age=5")
	w.Header().Set("Content-Type", "application/x-mpegURL")
	if returnMasterPlaylist {
		w.Header().Set("Connection", "keep-alive")
		_, err = w.Write(masterPList.Encode().Bytes())
	} else if track != "" {
		mediaPl := mediaLists[track]
		if mediaPl != nil {
			w.Header().Set("Connection", "keep-alive")
			_, err = w.Write(mediaPl.Encode().Bytes())
		} else {
			w.WriteHeader(http.StatusNotFound)
			return
		}
	} else {
		w.WriteHeader(http.StatusBadRequest)
		return
	}
}

//Helper Methods Begin

// StreamPrefix match all leading spaces, slashes and optionally `stream/`
var StreamPrefix = regexp.MustCompile(`^[ /]*(stream/)?|(live/)?`) // test carefully!

func cleanStreamPrefix(reqPath string) string {
	return StreamPrefix.ReplaceAllString(reqPath, "")
}

func parseStreamID(reqPath string) core.StreamID {
	// remove extension and create streamid
	p := strings.TrimSuffix(reqPath, path.Ext(reqPath))
	return core.SplitStreamIDString(cleanStreamPrefix(p))
}

func parseManifestID(reqPath string) core.ManifestID {
	return parseStreamID(reqPath).ManifestID
}

func parsePresets(presets []string) []ffmpeg.VideoProfile {
	profs := make([]ffmpeg.VideoProfile, 0)
	for _, v := range presets {
		if p, ok := ffmpeg.VideoProfileLookup[strings.TrimSpace(v)]; ok {
			profs = append(profs, p)
		}
	}
	return profs
}

func (s *LivepeerServer) LastManifestID() core.ManifestID {
	s.connectionLock.RLock()
	defer s.connectionLock.RUnlock()
	return s.lastManifestID
}

func (s *LivepeerServer) LastHLSStreamID() core.StreamID {
	s.connectionLock.RLock()
	defer s.connectionLock.RUnlock()
	return s.lastHLSStreamID
}

func (s *LivepeerServer) GetNodeStatus() *common.NodeStatus {
	// not threadsafe; need to deep copy the playlist
	m := make(map[string]*m3u8.MasterPlaylist)

	s.connectionLock.RLock()
	defer s.connectionLock.RUnlock()
	streamInfo := make(map[string]common.StreamInfo)
	for _, cxn := range s.rtmpConnections {
		if cxn.pl == nil {
			continue
		}
		cpl := cxn.pl
		m[string(cpl.ManifestID())] = cpl.GetHLSMasterPlaylist()
		sb := atomic.LoadUint64(&cxn.sourceBytes)
		tb := atomic.LoadUint64(&cxn.transcodedBytes)
		streamInfo[string(cpl.ManifestID())] = common.StreamInfo{
			SourceBytes:     sb,
			TranscodedBytes: tb,
		}
	}
	res := &common.NodeStatus{
		Manifests:             m,
		InternalManifests:     make(map[string]string),
		StreamInfo:            streamInfo,
		Version:               core.LivepeerVersion,
		GolangRuntimeVersion:  runtime.Version(),
		GOArch:                runtime.GOARCH,
		GOOS:                  runtime.GOOS,
		OrchestratorPool:      []string{},
		RegisteredTranscoders: []common.RemoteTranscoderInfo{},
		LocalTranscoding:      s.LivepeerNode.TranscoderManager == nil,
		BroadcasterPrices:     make(map[string]*big.Rat),
	}
	for k, v := range s.internalManifests {
		res.InternalManifests[string(k)] = string(v)
	}
	if s.LivepeerNode.TranscoderManager != nil {
		res.RegisteredTranscodersNumber = s.LivepeerNode.TranscoderManager.RegisteredTranscodersCount()
		res.RegisteredTranscoders = s.LivepeerNode.TranscoderManager.RegisteredTranscodersInfo()
	}
	if s.LivepeerNode.OrchestratorPool != nil {
		infos := s.LivepeerNode.OrchestratorPool.GetInfos()
		res.OrchestratorPoolInfos = infos
		for _, info := range infos {
			res.OrchestratorPool = append(res.OrchestratorPool, info.URL.String())
		}
	}

	res.BroadcasterPrices = s.LivepeerNode.GetBasePrices()

	return res
}

// Debug helpers
func (s *LivepeerServer) LatestPlaylist() core.PlaylistManager {
	s.connectionLock.RLock()
	defer s.connectionLock.RUnlock()
	cxn, ok := s.getActiveRtmpConnectionUnsafe(s.lastManifestID)
	if !ok || cxn.pl == nil {
		return nil
	}
	return cxn.pl
}

func shouldStopStream(err error) bool {
	_, ok := err.(pm.ErrSenderValidation)
	return ok
}

func getRemoteAddr(r *http.Request) string {
	addr := r.RemoteAddr
	if proxiedAddr := r.Header.Get("X-Forwarded-For"); proxiedAddr != "" {
		addr = strings.Split(proxiedAddr, ",")[0]
	}

	// addr is typically in the format "ip:port"
	// Need to extract just the IP. Handle IPv6 too.
	host, _, err := net.SplitHostPort(strings.TrimSpace(addr))
	if err != nil {
		// probably not a real IP
		return addr
	}

	return host
}

func mediaCompatible(a, b ffmpeg.MediaFormatInfo) bool {
	return a.Acodec == b.Acodec &&
		a.Vcodec == b.Vcodec &&
		a.PixFormat == b.PixFormat &&
		a.Width == b.Width &&
		a.Height == b.Height

	// NB: there is also a Format field but that does
	// not need to match since transcoder will reopen
	// a new demuxer each time
}<|MERGE_RESOLUTION|>--- conflicted
+++ resolved
@@ -126,20 +126,13 @@
 	connectionLock    *sync.RWMutex
 	serverLock        *sync.RWMutex
 
-<<<<<<< HEAD
-	mediaMTXApiPassword string
-	liveAIAuthApiKey    string
-	livePaymentInterval time.Duration
-	outSegmentTimeout   time.Duration
-
-	byocSrv *byoc.BYOCGatewayServer
-=======
 	mediaMTXApiPassword  string
 	liveAIAuthWebhookURL *url.URL
 	liveAIAuthApiKey     string
 	livePaymentInterval  time.Duration
 	outSegmentTimeout    time.Duration
->>>>>>> d4efb67d
+
+	byocSrv *byoc.BYOCGatewayServer
 }
 
 func (s *LivepeerServer) SetContextFromUnitTest(c context.Context) {
