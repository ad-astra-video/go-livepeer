--- conflicted
+++ resolved
@@ -33,13 +33,10 @@
 const defaultAudioToTextModelID = "openai/whisper-large-v3"
 const defaultLLMModelID = "meta-llama/llama-3.1-8B-Instruct"
 const defaultSegmentAnything2ModelID = "facebook/sam2-hiera-large"
-<<<<<<< HEAD
+const defaultImageToTextModelID = "Salesforce/blip-image-captioning-large"
 const defaultTextToSpeechModelID = "parler-tts/parler-tts-large-v1"
-=======
-const defaultImageToTextModelID = "Salesforce/blip-image-captioning-large"
 
 var errWrongFormat = fmt.Errorf("result not in correct format")
->>>>>>> 4d966f8c
 
 type ServiceUnavailableError struct {
 	err error
@@ -1290,24 +1287,23 @@
 		submitFn = func(ctx context.Context, params aiRequestParams, sess *AISession) (interface{}, error) {
 			return submitSegmentAnything2(ctx, params, sess, v)
 		}
-<<<<<<< HEAD
+	case worker.GenImageToTextMultipartRequestBody:
+		cap = core.Capability_ImageToText
+		modelID = defaultImageToTextModelID
+		if v.ModelId != nil {
+			modelID = *v.ModelId
+		}
+		submitFn = func(ctx context.Context, params aiRequestParams, sess *AISession) (interface{}, error) {
+			return submitImageToText(ctx, params, sess, v)
+		}
 	case worker.GenTextToSpeechJSONRequestBody:
 		cap = core.Capability_TextToSpeech
 		modelID = defaultTextToSpeechModelID
-=======
-	case worker.GenImageToTextMultipartRequestBody:
-		cap = core.Capability_ImageToText
-		modelID = defaultImageToTextModelID
->>>>>>> 4d966f8c
 		if v.ModelId != nil {
 			modelID = *v.ModelId
 		}
 		submitFn = func(ctx context.Context, params aiRequestParams, sess *AISession) (interface{}, error) {
-<<<<<<< HEAD
 			return submitTextToSpeech(ctx, params, sess, v)
-=======
-			return submitImageToText(ctx, params, sess, v)
->>>>>>> 4d966f8c
 		}
 	default:
 		return nil, fmt.Errorf("unsupported request type %T", req)
