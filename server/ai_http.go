package server

import (
	"bufio"
	"context"
	"encoding/base64"
	"encoding/json"
	"fmt"
	"image"
	"io"
	"mime"
	"mime/multipart"
	"net/http"
	"strconv"
	"strings"
	"time"
	"unicode/utf8"

	"github.com/getkin/kin-openapi/openapi3filter"
	"github.com/golang/glog"
	"github.com/livepeer/ai-worker/worker"
	"github.com/livepeer/go-livepeer/clog"
	"github.com/livepeer/go-livepeer/common"
	"github.com/livepeer/go-livepeer/core"
	"github.com/livepeer/go-livepeer/monitor"
	middleware "github.com/oapi-codegen/nethttp-middleware"
	"github.com/oapi-codegen/runtime"
)

var MaxAIRequestSize = 3000000000 // 3GB

func startAIServer(lp lphttp) error {
	swagger, err := worker.GetSwagger()
	if err != nil {
		return err
	}
	swagger.Servers = nil

	opts := &middleware.Options{
		Options: openapi3filter.Options{
			ExcludeRequestBody: true,
			AuthenticationFunc: openapi3filter.NoopAuthenticationFunc,
		},
		ErrorHandler: func(w http.ResponseWriter, message string, statusCode int) {
			clog.Errorf(context.Background(), "oapi validation error statusCode=%v message=%v", statusCode, message)
		},
	}
	oapiReqValidator := middleware.OapiRequestValidatorWithOptions(swagger, opts)

	openapi3filter.RegisterBodyDecoder("image/png", openapi3filter.FileBodyDecoder)

	lp.transRPC.Handle("/text-to-image", oapiReqValidator(lp.TextToImage()))
	lp.transRPC.Handle("/image-to-image", oapiReqValidator(lp.ImageToImage()))
	lp.transRPC.Handle("/image-to-video", oapiReqValidator(lp.ImageToVideo()))
	lp.transRPC.Handle("/upscale", oapiReqValidator(lp.Upscale()))
	lp.transRPC.Handle("/audio-to-text", oapiReqValidator(lp.AudioToText()))
	lp.transRPC.Handle("/llm", oapiReqValidator(lp.LLM()))
	lp.transRPC.Handle("/segment-anything-2", oapiReqValidator(lp.SegmentAnything2()))
<<<<<<< HEAD
	lp.transRPC.Handle("/text-to-speech", oapiReqValidator(lp.TextToSpeech()))
=======
	lp.transRPC.Handle("/image-to-text", oapiReqValidator(lp.ImageToText()))
	// Additionally, there is the '/aiResults' endpoint registered in server/rpc.go

>>>>>>> 4d966f8c
	return nil
}

func (h *lphttp) TextToImage() http.Handler {
	return http.HandlerFunc(func(w http.ResponseWriter, r *http.Request) {
		orch := h.orchestrator

		remoteAddr := getRemoteAddr(r)
		ctx := clog.AddVal(r.Context(), clog.ClientIP, remoteAddr)

		var req worker.GenTextToImageJSONRequestBody
		if err := json.NewDecoder(r.Body).Decode(&req); err != nil {
			respondWithError(w, err.Error(), http.StatusBadRequest)
			return
		}

		handleAIRequest(ctx, w, r, orch, req)
	})
}

func (h *lphttp) ImageToImage() http.Handler {
	return http.HandlerFunc(func(w http.ResponseWriter, r *http.Request) {
		orch := h.orchestrator

		remoteAddr := getRemoteAddr(r)
		ctx := clog.AddVal(r.Context(), clog.ClientIP, remoteAddr)

		multiRdr, err := r.MultipartReader()
		if err != nil {
			respondWithError(w, err.Error(), http.StatusBadRequest)
			return
		}

		var req worker.GenImageToImageMultipartRequestBody
		if err := runtime.BindMultipart(&req, *multiRdr); err != nil {
			respondWithError(w, err.Error(), http.StatusInternalServerError)
			return
		}

		handleAIRequest(ctx, w, r, orch, req)
	})
}

func (h *lphttp) ImageToVideo() http.Handler {
	return http.HandlerFunc(func(w http.ResponseWriter, r *http.Request) {
		orch := h.orchestrator

		remoteAddr := getRemoteAddr(r)
		ctx := clog.AddVal(r.Context(), clog.ClientIP, remoteAddr)

		multiRdr, err := r.MultipartReader()
		if err != nil {
			respondWithError(w, err.Error(), http.StatusBadRequest)
			return
		}

		var req worker.GenImageToVideoMultipartRequestBody
		if err := runtime.BindMultipart(&req, *multiRdr); err != nil {
			respondWithError(w, err.Error(), http.StatusInternalServerError)
			return
		}

		handleAIRequest(ctx, w, r, orch, req)
	})
}

func (h *lphttp) Upscale() http.Handler {
	return http.HandlerFunc(func(w http.ResponseWriter, r *http.Request) {
		orch := h.orchestrator

		remoteAddr := getRemoteAddr(r)
		ctx := clog.AddVal(r.Context(), clog.ClientIP, remoteAddr)

		multiRdr, err := r.MultipartReader()
		if err != nil {
			respondWithError(w, err.Error(), http.StatusBadRequest)
			return
		}

		var req worker.GenUpscaleMultipartRequestBody
		if err := runtime.BindMultipart(&req, *multiRdr); err != nil {
			respondWithError(w, err.Error(), http.StatusInternalServerError)
			return
		}

		handleAIRequest(ctx, w, r, orch, req)
	})
}

func (h *lphttp) AudioToText() http.Handler {
	return http.HandlerFunc(func(w http.ResponseWriter, r *http.Request) {
		orch := h.orchestrator

		remoteAddr := getRemoteAddr(r)
		ctx := clog.AddVal(r.Context(), clog.ClientIP, remoteAddr)

		multiRdr, err := r.MultipartReader()
		if err != nil {
			respondWithError(w, err.Error(), http.StatusBadRequest)
			return
		}

		var req worker.GenAudioToTextMultipartRequestBody
		if err := runtime.BindMultipart(&req, *multiRdr); err != nil {
			respondWithError(w, err.Error(), http.StatusInternalServerError)
			return
		}

		handleAIRequest(ctx, w, r, orch, req)
	})
}

func (h *lphttp) SegmentAnything2() http.Handler {
	return http.HandlerFunc(func(w http.ResponseWriter, r *http.Request) {
		orch := h.orchestrator

		remoteAddr := getRemoteAddr(r)
		ctx := clog.AddVal(r.Context(), clog.ClientIP, remoteAddr)

		multiRdr, err := r.MultipartReader()
		if err != nil {
			respondWithError(w, err.Error(), http.StatusBadRequest)
			return
		}

		var req worker.GenSegmentAnything2MultipartRequestBody
		if err := runtime.BindMultipart(&req, *multiRdr); err != nil {
			respondWithError(w, err.Error(), http.StatusInternalServerError)
			return
		}

		handleAIRequest(ctx, w, r, orch, req)
	})
}

func (h *lphttp) LLM() http.Handler {
	return http.HandlerFunc(func(w http.ResponseWriter, r *http.Request) {
		orch := h.orchestrator

		remoteAddr := getRemoteAddr(r)
		ctx := clog.AddVal(r.Context(), clog.ClientIP, remoteAddr)

		multiRdr, err := r.MultipartReader()
		if err != nil {
			respondWithError(w, err.Error(), http.StatusBadRequest)
			return
		}

		var req worker.GenLLMFormdataRequestBody
		if err := runtime.BindMultipart(&req, *multiRdr); err != nil {
			respondWithError(w, err.Error(), http.StatusInternalServerError)
			return
		}

		handleAIRequest(ctx, w, r, orch, req)
	})
}

<<<<<<< HEAD
func (h *lphttp) TextToSpeech() http.Handler {
=======
func (h *lphttp) ImageToText() http.Handler {
>>>>>>> 4d966f8c
	return http.HandlerFunc(func(w http.ResponseWriter, r *http.Request) {
		orch := h.orchestrator

		remoteAddr := getRemoteAddr(r)
		ctx := clog.AddVal(r.Context(), clog.ClientIP, remoteAddr)

<<<<<<< HEAD
		var req worker.GenTextToSpeechJSONRequestBody
		if err := json.NewDecoder(r.Body).Decode(&req); err != nil {
=======
		multiRdr, err := r.MultipartReader()
		if err != nil {
>>>>>>> 4d966f8c
			respondWithError(w, err.Error(), http.StatusBadRequest)
			return
		}

<<<<<<< HEAD
=======
		var req worker.GenImageToTextMultipartRequestBody
		if err := runtime.BindMultipart(&req, *multiRdr); err != nil {
			respondWithError(w, err.Error(), http.StatusInternalServerError)
			return
		}

>>>>>>> 4d966f8c
		handleAIRequest(ctx, w, r, orch, req)
	})
}

func handleAIRequest(ctx context.Context, w http.ResponseWriter, r *http.Request, orch Orchestrator, req interface{}) {
	payment, err := getPayment(r.Header.Get(paymentHeader))
	if err != nil {
		respondWithError(w, err.Error(), http.StatusPaymentRequired)
		return
	}
	sender := getPaymentSender(payment)

	_, ctx, err = verifySegCreds(ctx, orch, r.Header.Get(segmentHeader), sender)
	if err != nil {
		respondWithError(w, err.Error(), http.StatusForbidden)
		return
	}

	requestID := string(core.RandomManifestID())

	var cap core.Capability
	var pipeline string
	var modelID string
	var submitFn func(context.Context) (interface{}, error)
	var outPixels int64

	switch v := req.(type) {
	case worker.GenTextToImageJSONRequestBody:
		pipeline = "text-to-image"
		cap = core.Capability_TextToImage
		modelID = *v.ModelId
		submitFn = func(ctx context.Context) (interface{}, error) {
			return orch.TextToImage(ctx, requestID, v)
		}

		// TODO: The orchestrator should require the broadcaster to always specify a height and width
		height := int64(512)
		if v.Height != nil {
			height = int64(*v.Height)
		}
		width := int64(512)
		if v.Width != nil {
			width = int64(*v.Width)
		}
		// NOTE: Should be enforced by the gateway, added for backwards compatibility.
		numImages := int64(1)
		if v.NumImagesPerPrompt != nil {
			numImages = int64(*v.NumImagesPerPrompt)
		}

		outPixels = height * width * numImages
	case worker.GenImageToImageMultipartRequestBody:
		pipeline = "image-to-image"
		cap = core.Capability_ImageToImage
		modelID = *v.ModelId
		submitFn = func(ctx context.Context) (interface{}, error) {
			return orch.ImageToImage(ctx, requestID, v)
		}

		imageRdr, err := v.Image.Reader()
		if err != nil {
			respondWithError(w, err.Error(), http.StatusBadRequest)
			return
		}
		config, _, err := image.DecodeConfig(imageRdr)
		if err != nil {
			respondWithError(w, err.Error(), http.StatusBadRequest)
			return
		}
		// NOTE: Should be enforced by the gateway, added for backwards compatibility.
		numImages := int64(1)
		if v.NumImagesPerPrompt != nil {
			numImages = int64(*v.NumImagesPerPrompt)
		}

		outPixels = int64(config.Height) * int64(config.Width) * numImages
	case worker.GenUpscaleMultipartRequestBody:
		pipeline = "upscale"
		cap = core.Capability_Upscale
		modelID = *v.ModelId
		submitFn = func(ctx context.Context) (interface{}, error) {
			return orch.Upscale(ctx, requestID, v)
		}

		imageRdr, err := v.Image.Reader()
		if err != nil {
			respondWithError(w, err.Error(), http.StatusBadRequest)
			return
		}
		config, _, err := image.DecodeConfig(imageRdr)
		if err != nil {
			respondWithError(w, err.Error(), http.StatusBadRequest)
			return
		}
		outPixels = int64(config.Height) * int64(config.Width)
	case worker.GenImageToVideoMultipartRequestBody:
		pipeline = "image-to-video"
		cap = core.Capability_ImageToVideo
		modelID = *v.ModelId
		submitFn = func(ctx context.Context) (interface{}, error) {
			return orch.ImageToVideo(ctx, requestID, v)
		}

		// TODO: The orchestrator should require the broadcaster to always specify a height and width
		height := int64(576)
		if v.Height != nil {
			height = int64(*v.Height)
		}
		width := int64(1024)
		if v.Width != nil {
			width = int64(*v.Width)
		}
		// The # of frames outputted by stable-video-diffusion-img2vid-xt models
		frames := int64(25)

		outPixels = height * width * int64(frames)
	case worker.GenAudioToTextMultipartRequestBody:
		pipeline = "audio-to-text"
		cap = core.Capability_AudioToText
		modelID = *v.ModelId
		submitFn = func(ctx context.Context) (interface{}, error) {
			return orch.AudioToText(ctx, requestID, v)
		}

		outPixels, err = common.CalculateAudioDuration(v.Audio)
		if err != nil {
			respondWithError(w, "Unable to calculate duration", http.StatusBadRequest)
			return
		}
		outPixels *= 1000 // Convert to milliseconds
	case worker.GenLLMFormdataRequestBody:
		pipeline = "llm"
		cap = core.Capability_LLM
		modelID = *v.ModelId
		submitFn = func(ctx context.Context) (interface{}, error) {
			return orch.LLM(ctx, requestID, v)
		}

		if v.MaxTokens == nil {
			respondWithError(w, "MaxTokens not specified", http.StatusBadRequest)
			return
		}

		// TODO: Improve pricing
		outPixels = int64(*v.MaxTokens)
	case worker.GenSegmentAnything2MultipartRequestBody:
		pipeline = "segment-anything-2"
		cap = core.Capability_SegmentAnything2
		modelID = *v.ModelId
		submitFn = func(ctx context.Context) (interface{}, error) {
			return orch.SegmentAnything2(ctx, requestID, v)
		}

		imageRdr, err := v.Image.Reader()
		if err != nil {
			respondWithError(w, err.Error(), http.StatusBadRequest)
			return
		}
		config, _, err := image.DecodeConfig(imageRdr)
		if err != nil {
			respondWithError(w, err.Error(), http.StatusBadRequest)
			return
		}
		outPixels = int64(config.Height) * int64(config.Width)
	case worker.GenImageToTextMultipartRequestBody:
		pipeline = "image-to-text"
		cap = core.Capability_ImageToText
		modelID = *v.ModelId
		submitFn = func(ctx context.Context) (interface{}, error) {
			return orch.ImageToText(ctx, requestID, v)
		}

		imageRdr, err := v.Image.Reader()
		if err != nil {
			respondWithError(w, err.Error(), http.StatusBadRequest)
			return
		}
		config, _, err := image.DecodeConfig(imageRdr)
		if err != nil {
			respondWithError(w, err.Error(), http.StatusBadRequest)
			return
		}
		outPixels = int64(config.Height) * int64(config.Width)
	case worker.GenTextToSpeechJSONRequestBody:
		pipeline = "text-to-speech"
		cap = core.Capability_TextToSpeech
		modelID = *v.ModelId

		submitFn = func(ctx context.Context) (interface{}, error) {
			return orch.TextToSpeech(ctx, v)
		}

		// TTS pricing is typically in characters, including punctuation
		words := utf8.RuneCountInString(*v.TextInput)
		outPixels = int64(1000 * words)

	default:
		respondWithError(w, "Unknown request type", http.StatusBadRequest)
		return
	}

	clog.V(common.VERBOSE).Infof(ctx, "Received request id=%v cap=%v modelID=%v", requestID, cap, modelID)

	manifestID := core.ManifestID(strconv.Itoa(int(cap)) + "_" + modelID)

	// Check if there is capacity for the request.
	fmt.Printf("Looking for Pipeline: %s, ModelID: %s\n", pipeline, modelID)
	if !orch.CheckAICapacity(pipeline, modelID) {
		respondWithError(w, fmt.Sprintf("Insufficient capacity for pipeline=%v modelID=%v", pipeline, modelID), http.StatusServiceUnavailable)
		return
	}

	// Known limitation:
	// This call will set a fixed price for all requests in a session identified by a manifestID.
	// Since all requests for a capability + modelID are treated as "session" with a single manifestID, all
	// requests for a capability + modelID will get the same fixed price for as long as the orch is running
	if err := orch.ProcessPayment(ctx, payment, manifestID); err != nil {
		respondWithError(w, err.Error(), http.StatusBadRequest)
		return
	}

	if payment.GetExpectedPrice().GetPricePerUnit() > 0 && !orch.SufficientBalance(sender, manifestID) {
		respondWithError(w, "Insufficient balance", http.StatusBadRequest)
		return
	}

	err = orch.CreateStorageForRequest(requestID)
	if err != nil {
		respondWithError(w, "Could not create storage to receive results", http.StatusInternalServerError)
	}
	// Note: At the moment, we do not return a new OrchestratorInfo with updated ticket params + price with
	// extended expiry because the response format does not include such a field. As a result, the broadcaster
	// might encounter an expiration error for ticket params + price when it is using an old OrchestratorInfo returned
	// by the orch during discovery. In that scenario, the broadcaster can use a GetOrchestrator() RPC call to get a
	// a new OrchestratorInfo before submitting a request.

	start := time.Now()
	resp, err := submitFn(ctx)
	if err != nil {
		if monitor.Enabled {
			monitor.AIProcessingError(err.Error(), pipeline, modelID, sender.Hex())
		}
		respondWithError(w, err.Error(), http.StatusInternalServerError)
		return
	}

	//backwards compatibility to old gateway api
	//Gateway version through v0.7.9-ai.3 expects to receive base64 encoded images as results for text-to-image, image-to-image, and upscale pipelines
	//The gateway now adds the protoVerAIWorker header to the request to indicate what version of the gateway is making the request
	//UPDATE this logic as the communication protocol between the gateway and orchestrator is updated
	if pipeline == "text-to-image" || pipeline == "image-to-image" || pipeline == "upscale" {
		if r.Header.Get("Authorization") != protoVerAIWorker {
			imgResp := resp.(worker.ImageResponse)
			prefix := "data:image/png;base64," //https://github.com/livepeer/ai-worker/blob/78b58131f12867ce5a4d0f6e2b9038e70de5c8e3/runner/app/routes/util.py#L56
			storage, exists := orch.GetStorageForRequest(requestID)
			if exists {
				for i, image := range imgResp.Images {
					fileData, err := storage.ReadData(ctx, image.Url)
					if err == nil {
						clog.V(common.VERBOSE).Infof(ctx, "replacing response with base64 for gateway on older api gateway_api=%v", r.Header.Get("Authorization"))
						data, _ := io.ReadAll(fileData.Body)
						imgResp.Images[i].Url = prefix + base64.StdEncoding.EncodeToString(data)
					} else {
						glog.Error(err)
					}
				}
			}
			//return the modified response
			resp = imgResp
		}
	}

	took := time.Since(start)
	clog.Infof(ctx, "Processed request id=%v cap=%v modelID=%v took=%v", requestID, cap, modelID, took)

	// At the moment, outPixels is expected to just be height * width * frames
	// If the # of inference/denoising steps becomes configurable, a possible updated formula could be height * width * frames * steps
	// If additional parameters that influence compute cost become configurable, then the formula should be reconsidered
	orch.DebitFees(sender, manifestID, payment.GetExpectedPrice(), outPixels)

	if monitor.Enabled {
		var latencyScore float64
		switch v := req.(type) {
		case worker.GenTextToImageJSONRequestBody:
			latencyScore = CalculateTextToImageLatencyScore(took, v, outPixels)
		case worker.GenImageToImageMultipartRequestBody:
			latencyScore = CalculateImageToImageLatencyScore(took, v, outPixels)
		case worker.GenImageToVideoMultipartRequestBody:
			latencyScore = CalculateImageToVideoLatencyScore(took, v, outPixels)
		case worker.GenUpscaleMultipartRequestBody:
			latencyScore = CalculateUpscaleLatencyScore(took, v, outPixels)
		case worker.GenAudioToTextMultipartRequestBody:
			durationSeconds, err := common.CalculateAudioDuration(v.Audio)
			if err == nil {
				latencyScore = CalculateAudioToTextLatencyScore(took, durationSeconds)
			}
		case worker.GenSegmentAnything2MultipartRequestBody:
			latencyScore = CalculateSegmentAnything2LatencyScore(took, outPixels)
<<<<<<< HEAD
		case worker.GenTextToSpeechJSONRequestBody:
			latencyScore = CalculateTextToSpeechLatencyScore(took, outPixels)
=======
		case worker.GenImageToTextMultipartRequestBody:
			latencyScore = CalculateImageToTextLatencyScore(took, outPixels)
>>>>>>> 4d966f8c
		}

		var pricePerAIUnit float64
		if priceInfo := payment.GetExpectedPrice(); priceInfo != nil && priceInfo.GetPixelsPerUnit() != 0 {
			pricePerAIUnit = float64(priceInfo.GetPricePerUnit()) / float64(priceInfo.GetPixelsPerUnit())
		}

		monitor.AIJobProcessed(ctx, pipeline, modelID, monitor.AIJobInfo{LatencyScore: latencyScore, PricePerUnit: pricePerAIUnit})
	}

	// Check if the response is a streaming response
	if streamChan, ok := resp.(<-chan worker.LlmStreamChunk); ok {
		glog.Infof("Streaming response for request id=%v", requestID)

		// Set headers for SSE
		w.Header().Set("Content-Type", "text/event-stream")
		w.Header().Set("Cache-Control", "no-cache")
		w.Header().Set("Connection", "keep-alive")

		flusher, ok := w.(http.Flusher)
		if !ok {
			http.Error(w, "Streaming unsupported!", http.StatusInternalServerError)
			return
		}

		for chunk := range streamChan {
			data, err := json.Marshal(chunk)
			if err != nil {
				clog.Errorf(ctx, "Error marshaling stream chunk: %v", err)
				continue
			}

			fmt.Fprintf(w, "data: %s\n\n", data)
			flusher.Flush()

			if chunk.Done {
				break
			}
		}
	} else {
		// Non-streaming response
		w.Header().Set("Content-Type", "application/json")
		w.WriteHeader(http.StatusOK)
		err = json.NewEncoder(w).Encode(resp)
	}

}

//
// Orchestrator receiving results from the remote AI worker
//

func (h *lphttp) AIResults() http.Handler {
	return http.HandlerFunc(func(w http.ResponseWriter, r *http.Request) {
		orch := h.orchestrator

		authType := r.Header.Get("Authorization")
		if protoVerAIWorker != authType {
			glog.Error("Invalid auth type ", authType)
			http.Error(w, "Unauthorized", http.StatusUnauthorized)
			return
		}

		creds := r.Header.Get("Credentials")

		if creds != orch.TranscoderSecret() {
			glog.Error("Invalid shared secret")
			respondWithError(w, errSecret.Error(), http.StatusUnauthorized)
		}

		mediaType, params, err := mime.ParseMediaType(r.Header.Get("Content-Type"))
		if err != nil {
			glog.Error("Error getting mime type ", err)
			http.Error(w, err.Error(), http.StatusUnsupportedMediaType)
			return
		}

		tid, err := strconv.ParseInt(r.Header.Get("TaskId"), 10, 64)
		if err != nil {
			glog.Error("Could not parse task ID ", err)
			http.Error(w, "Invalid Task ID", http.StatusBadRequest)
			return
		}

		pipeline := r.Header.Get("Pipeline")

		var workerResult core.RemoteAIWorkerResult
		workerResult.Files = make(map[string][]byte)

		start := time.Now()
		dlDur := time.Duration(0) // default to 0 in case of early return
		resultType := ""
		switch mediaType {
		case aiWorkerErrorMimeType:
			body, err := io.ReadAll(r.Body)
			if err != nil {
				glog.Errorf("Unable to read ai worker error body taskId=%v err=%q", tid, err)
				workerResult.Err = err
			} else {
				workerResult.Err = fmt.Errorf(string(body))
			}
			glog.Errorf("AI Worker error for taskId=%v err=%q", tid, workerResult.Err)
			orch.AIResults(tid, &workerResult)
			w.Write([]byte("OK"))
			return
		case "text/event-stream":
			resultType = "streaming"
			glog.Infof("Received %s response from remote worker=%s taskId=%d", resultType, r.RemoteAddr, tid)
			resChan := make(chan worker.LlmStreamChunk, 100)
			workerResult.Results = (<-chan worker.LlmStreamChunk)(resChan)

			defer r.Body.Close()
			defer close(resChan)
			//set a reasonable timeout to stop waiting for results
			ctx, _ := context.WithTimeout(r.Context(), HTTPIdleTimeout)

			//pass results and receive from channel as the results are streamed
			go orch.AIResults(tid, &workerResult)
			// Read the streamed results from the request body
			scanner := bufio.NewScanner(r.Body)
			for scanner.Scan() {
				select {
				case <-ctx.Done():
					return
				default:
					line := scanner.Text()
					if strings.HasPrefix(line, "data: ") {
						data := strings.TrimPrefix(line, "data: ")
						var chunk worker.LlmStreamChunk
						if err := json.Unmarshal([]byte(data), &chunk); err != nil {
							clog.Errorf(ctx, "Error unmarshaling stream data: %v", err)
							continue
						}
						resChan <- chunk
					}
				}
			}
			if err := scanner.Err(); err != nil {
				workerResult.Err = scanner.Err()
			}

			dlDur = time.Since(start)
		case "multipart/mixed":
			resultType = "uploaded"
			glog.Infof("Received %s response from remote worker=%s taskId=%d", resultType, r.RemoteAddr, tid)
			workerResult := parseMultiPartResult(r.Body, params["boundary"], pipeline)

			//return results
			dlDur = time.Since(start)
			workerResult.DownloadTime = dlDur
			orch.AIResults(tid, &workerResult)
		}

		glog.V(common.VERBOSE).Infof("Processed %s results from remote worker=%s taskId=%d dur=%s", resultType, r.RemoteAddr, tid, dlDur)

		if workerResult.Err != nil {
			http.Error(w, workerResult.Err.Error(), http.StatusInternalServerError)
			return
		}

		w.Write([]byte("OK"))
	})
}

func parseMultiPartResult(body io.Reader, boundary string, pipeline string) core.RemoteAIWorkerResult {
	wkrResult := core.RemoteAIWorkerResult{}
	wkrResult.Files = make(map[string][]byte)

	mr := multipart.NewReader(body, boundary)
	for {
		p, err := mr.NextPart()
		if err == io.EOF {
			break
		}
		if err != nil {
			glog.Error("Could not process multipart part ", err)
			wkrResult.Err = err
			break
		}
		body, err := common.ReadAtMost(p, MaxAIRequestSize)
		if err != nil {
			glog.Error("Error reading body ", err)
			wkrResult.Err = err
			break
		}

		// this is where we would include metadata on each result if want to separate
		// instead the multipart response includes the json and the files separately with the json "url" field matching to part names
		cDisp := p.Header.Get("Content-Disposition")
		if p.Header.Get("Content-Type") == "application/json" {
			var results interface{}
			switch pipeline {
			case "text-to-image", "image-to-image", "upscale", "image-to-video":
				var parsedResp worker.ImageResponse

				err := json.Unmarshal(body, &parsedResp)
				if err != nil {
					glog.Error("Error getting results json:", err)
					wkrResult.Err = err
					break
				}
				results = parsedResp
			case "audio-to-text", "segment-anything-2", "llm":
				err := json.Unmarshal(body, &results)
				if err != nil {
					glog.Error("Error getting results json:", err)
					wkrResult.Err = err
					break
				}
			}

			wkrResult.Results = results
		} else if cDisp != "" {
			//these are the result files binary data
			resultName := p.FileName()
			wkrResult.Files[resultName] = body
		}
	}

	return wkrResult
}<|MERGE_RESOLUTION|>--- conflicted
+++ resolved
@@ -56,13 +56,9 @@
 	lp.transRPC.Handle("/audio-to-text", oapiReqValidator(lp.AudioToText()))
 	lp.transRPC.Handle("/llm", oapiReqValidator(lp.LLM()))
 	lp.transRPC.Handle("/segment-anything-2", oapiReqValidator(lp.SegmentAnything2()))
-<<<<<<< HEAD
-	lp.transRPC.Handle("/text-to-speech", oapiReqValidator(lp.TextToSpeech()))
-=======
 	lp.transRPC.Handle("/image-to-text", oapiReqValidator(lp.ImageToText()))
 	// Additionally, there is the '/aiResults' endpoint registered in server/rpc.go
-
->>>>>>> 4d966f8c
+	lp.transRPC.Handle("/text-to-speech", oapiReqValidator(lp.TextToSpeech()))
 	return nil
 }
 
@@ -221,37 +217,42 @@
 	})
 }
 
-<<<<<<< HEAD
-func (h *lphttp) TextToSpeech() http.Handler {
-=======
 func (h *lphttp) ImageToText() http.Handler {
->>>>>>> 4d966f8c
-	return http.HandlerFunc(func(w http.ResponseWriter, r *http.Request) {
-		orch := h.orchestrator
-
-		remoteAddr := getRemoteAddr(r)
-		ctx := clog.AddVal(r.Context(), clog.ClientIP, remoteAddr)
-
-<<<<<<< HEAD
-		var req worker.GenTextToSpeechJSONRequestBody
-		if err := json.NewDecoder(r.Body).Decode(&req); err != nil {
-=======
+	return http.HandlerFunc(func(w http.ResponseWriter, r *http.Request) {
+		orch := h.orchestrator
+
+		remoteAddr := getRemoteAddr(r)
+		ctx := clog.AddVal(r.Context(), clog.ClientIP, remoteAddr)
+
 		multiRdr, err := r.MultipartReader()
 		if err != nil {
->>>>>>> 4d966f8c
-			respondWithError(w, err.Error(), http.StatusBadRequest)
-			return
-		}
-
-<<<<<<< HEAD
-=======
+			respondWithError(w, err.Error(), http.StatusBadRequest)
+			return
+		}
+
 		var req worker.GenImageToTextMultipartRequestBody
 		if err := runtime.BindMultipart(&req, *multiRdr); err != nil {
 			respondWithError(w, err.Error(), http.StatusInternalServerError)
 			return
 		}
 
->>>>>>> 4d966f8c
+		handleAIRequest(ctx, w, r, orch, req)
+	})
+}
+
+func (h *lphttp) TextToSpeech() http.Handler {
+	return http.HandlerFunc(func(w http.ResponseWriter, r *http.Request) {
+		orch := h.orchestrator
+
+		remoteAddr := getRemoteAddr(r)
+		ctx := clog.AddVal(r.Context(), clog.ClientIP, remoteAddr)
+
+		var req worker.GenTextToSpeechJSONRequestBody
+		if err := json.NewDecoder(r.Body).Decode(&req); err != nil {
+			respondWithError(w, err.Error(), http.StatusBadRequest)
+			return
+		}
+
 		handleAIRequest(ctx, w, r, orch, req)
 	})
 }
@@ -550,13 +551,10 @@
 			}
 		case worker.GenSegmentAnything2MultipartRequestBody:
 			latencyScore = CalculateSegmentAnything2LatencyScore(took, outPixels)
-<<<<<<< HEAD
+		case worker.GenImageToTextMultipartRequestBody:
+			latencyScore = CalculateImageToTextLatencyScore(took, outPixels)
 		case worker.GenTextToSpeechJSONRequestBody:
 			latencyScore = CalculateTextToSpeechLatencyScore(took, outPixels)
-=======
-		case worker.GenImageToTextMultipartRequestBody:
-			latencyScore = CalculateImageToTextLatencyScore(took, outPixels)
->>>>>>> 4d966f8c
 		}
 
 		var pricePerAIUnit float64
@@ -600,7 +598,7 @@
 		// Non-streaming response
 		w.Header().Set("Content-Type", "application/json")
 		w.WriteHeader(http.StatusOK)
-		err = json.NewEncoder(w).Encode(resp)
+		_ = json.NewEncoder(w).Encode(resp)
 	}
 
 }
