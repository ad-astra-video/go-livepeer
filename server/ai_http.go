--- conflicted
+++ resolved
@@ -55,11 +55,8 @@
 	lp.transRPC.Handle("/audio-to-text", oapiReqValidator(lp.AudioToText()))
 	lp.transRPC.Handle("/llm", oapiReqValidator(lp.LLM()))
 	lp.transRPC.Handle("/segment-anything-2", oapiReqValidator(lp.SegmentAnything2()))
-<<<<<<< HEAD
 	lp.transRPC.Handle("/lipsync", oapiReqValidator(lp.Lipsync()))
-=======
 	// Additionally, there is the '/aiResults' endpoint registered in server/rpc.go
->>>>>>> b3292687
 
 	return nil
 }
@@ -428,12 +425,12 @@
 			}
 			outPixels *= 1000 // Convert to milliseconds
 		} else {
-			// TODO: extract method - this is the same as the calcuallation in ai_process.go 
+			// TODO: extract method - this is the same as the calcuallation in ai_process.go
 			textLength := len(*v.TextInput)
 			// TODO (pschroedl): if TTS is staying in this branch, confirm sane pricing
-			lipsyncMultiplier := int64(5)  // this value is based on a observation that lipsync takes ~5x more compute ( vram/time ) than TTS alone
+			lipsyncMultiplier := int64(5)                 // this value is based on a observation that lipsync takes ~5x more compute ( vram/time ) than TTS alone
 			durationSeconds := float64(textLength) / 13.0 // assuming the average speaking rate is around 13 characters per second
-			outPixels = int64(durationSeconds * 60) * lipsyncMultiplier
+			outPixels = int64(durationSeconds*60) * lipsyncMultiplier
 		}
 	default:
 		respondWithError(w, "Unknown request type", http.StatusBadRequest)
