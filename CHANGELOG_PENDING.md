--- conflicted
+++ resolved
@@ -1,32 +1,8 @@
 ### Breaking Changes 🚨🚨
 None
 
-### Features ⚒
-Enable orchestrator to set `pricePerUnit` and `pixelsPerUnit` for broadcasters by the broadcaster's ETH address.
+#### CLI
 
-#### Orchestrator
-- `-pricePerBroadcaster` enables orchestrator to set pricePerPixel and pricePerUnit for *multiple broadcasters* by ETH address.
-
-- `-freeStream` enables orchestrator to set pricePerPixel and pricePerUnit to 0 for a *specific broadcaster* by ETH address.
-
-**Example Usage**
-
-1. `-pricePerBroadcaster` is supported via CLI and HTTP interface:
-
-- CLI 
-`-pricePerBroadcaster {"broadcasters":[{"ethaddress":"0xEB62188121725A605f76a97791a1C69B4BdB435D","priceperunit":0,"pixelsperunit":1},{"ethaddress":"0xF115A3dfd39778A6719Ace6AA77A2aD228e90329","priceperunit":1200,"pixelsperunit":1}]}`
-
-- CLI (JSON file) `-pricePerBroadcaster broadcasterPrices.json`
-
-<<<<<<< HEAD
-- HTTP 
-`curl -X POST -d "pixelsPerUnit=1&pricePerUnit=9&broadcasterEthAddr=0xEB62188121725A605f76a97791a1C69B4BdB435D" http://127.0.0.1:7935/setPriceForBroadcaster`
-
-2. `-freeStream` is supported via CLI interface:
-
-- CLI 
-`-freestream 0xEB62188121725A605f76a97791a1C69B4BdB435D`
-=======
 #### General
 - [#2583](https://github.com/livepeer/go-livepeer/pull/2583) eth: Set tx GasFeeCap to min(gasPriceEstimate, current GasFeeCap) (@yondonfu)
 - [#2586](https://github.com/livepeer/go-livepeer/pull/2586) Broadcaster: Don't pass a nil context into grpc call or it panics (@thomshutt, @cyberj0g)
@@ -37,10 +13,6 @@
 
 #### Orchestrator
 - [#2591](https://github.com/livepeer/go-livepeer/pull/2591) Return from transcode loop if transcode session is ended by B (@yondonfu)
->>>>>>> 8daf86d5
+- [#2592](https://github.com/livepeer/go-livepeer/pull/2592) Enable Orchestrator to set pricing by broadcaster ETH address
 
-#### Transcoder
-None
-
-### Bug Fixes 🐞
-None+#### Transcoder