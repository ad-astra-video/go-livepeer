--- conflicted
+++ resolved
@@ -118,12 +118,8 @@
 	Capability_Upscale:                    "Upscale",
 	Capability_AudioToText:                "Audio to text",
 	Capability_SegmentAnything2:           "Segment anything 2",
-<<<<<<< HEAD
-	Capability_LLM:                        "Large language model",
+	Capability_LLM:                        "Llm",
 	Capability_Lipsync:                    "Lipsync",
-=======
-	Capability_LLM:                        "Llm",
->>>>>>> b3292687
 }
 
 var CapabilityTestLookup = map[Capability]CapabilityTest{
