package core

import (
	"errors"
	"fmt"
	"sync"

	"github.com/Masterminds/semver/v3"
	"github.com/golang/glog"
	"github.com/livepeer/go-livepeer/net"
	"github.com/livepeer/go-tools/drivers"
	"github.com/livepeer/lpms/ffmpeg"
)

type ModelConstraints map[string]*ModelConstraint

type ModelConstraint struct {
	Warm     bool
	Capacity int
}

type Capability int
type CapabilityString []uint64
type Constraints struct {
	minVersion    string
	perCapability PerCapabilityConstraints
}
type CapabilityConstraints struct {
	// Models contains a *ModelConstraint for each supported model ID
	Models ModelConstraints
}
type PerCapabilityConstraints map[Capability]*CapabilityConstraints
type Capabilities struct {
	bitstring   CapabilityString
	mandatories CapabilityString
	version     string
	constraints Constraints
	capacities  map[Capability]int
	mutex       sync.Mutex
}
type CapabilityTest struct {
	inVideoData []byte
	outProfile  ffmpeg.VideoProfile
}

const (
	Capability_Invalid                    Capability = -2
	Capability_Unused                     Capability = -1
	Capability_H264                       Capability = 0
	Capability_MPEGTS                     Capability = 1
	Capability_MP4                        Capability = 2
	Capability_FractionalFramerates       Capability = 3
	Capability_StorageDirect              Capability = 4
	Capability_StorageS3                  Capability = 5
	Capability_StorageGCS                 Capability = 6
	Capability_ProfileH264Baseline        Capability = 7
	Capability_ProfileH264Main            Capability = 8
	Capability_ProfileH264High            Capability = 9
	Capability_ProfileH264ConstrainedHigh Capability = 10
	Capability_GOP                        Capability = 11
	Capability_AuthToken                  Capability = 12
	Capability_SceneClassification        Capability = 13 // Deprecated, but can't remove because of Capability ordering
	Capability_MPEG7VideoSignature        Capability = 14
	Capability_HEVC_Decode                Capability = 15
	Capability_HEVC_Encode                Capability = 16
	Capability_VP8_Decode                 Capability = 17
	Capability_VP9_Decode                 Capability = 18
	Capability_VP8_Encode                 Capability = 19
	Capability_VP9_Encode                 Capability = 20
	Capability_H264_Decode_444_8bit       Capability = 21
	Capability_H264_Decode_422_8bit       Capability = 22
	Capability_H264_Decode_444_10bit      Capability = 23
	Capability_H264_Decode_422_10bit      Capability = 24
	Capability_H264_Decode_420_10bit      Capability = 25
	Capability_SegmentSlicing             Capability = 26
	Capability_TextToImage                Capability = 27
	Capability_ImageToImage               Capability = 28
	Capability_ImageToVideo               Capability = 29
	Capability_Upscale                    Capability = 30
	Capability_AudioToText                Capability = 31
	Capability_SegmentAnything2           Capability = 32
	Capability_LLM                        Capability = 33
)

var CapabilityNameLookup = map[Capability]string{
	Capability_Invalid:                    "Invalid",
	Capability_Unused:                     "Unused",
	Capability_H264:                       "H.264",
	Capability_MPEGTS:                     "MPEGTS",
	Capability_MP4:                        "MP4",
	Capability_FractionalFramerates:       "Fractional framerates",
	Capability_StorageDirect:              "Storage direct",
	Capability_StorageS3:                  "Storage S3",
	Capability_StorageGCS:                 "Storage GCS",
	Capability_ProfileH264Baseline:        "H264 Baseline profile",
	Capability_ProfileH264Main:            "H264 Main profile",
	Capability_ProfileH264High:            "H264 High profile",
	Capability_ProfileH264ConstrainedHigh: "H264 Constained High profile",
	Capability_GOP:                        "GOP",
	Capability_AuthToken:                  "Auth token",
	Capability_MPEG7VideoSignature:        "MPEG7 signature",
	Capability_HEVC_Decode:                "HEVC decode",
	Capability_HEVC_Encode:                "HEVC encode",
	Capability_VP8_Decode:                 "VP8 decode",
	Capability_VP9_Decode:                 "VP9 decode",
	Capability_VP8_Encode:                 "VP8 encode",
	Capability_VP9_Encode:                 "VP9 encode",
	Capability_H264_Decode_444_8bit:       "H264 Decode YUV444 8-bit",
	Capability_H264_Decode_422_8bit:       "H264 Decode YUV422 8-bit",
	Capability_H264_Decode_444_10bit:      "H264 Decode YUV444 10-bit",
	Capability_H264_Decode_422_10bit:      "H264 Decode YUV422 10-bit",
	Capability_H264_Decode_420_10bit:      "H264 Decode YUV420 10-bit",
	Capability_SegmentSlicing:             "Segment slicing",
	Capability_TextToImage:                "Text to image",
	Capability_ImageToImage:               "Image to image",
	Capability_ImageToVideo:               "Image to video",
	Capability_Upscale:                    "Upscale",
	Capability_AudioToText:                "Audio to text",
<<<<<<< HEAD
	Capability_LLM:                        "Llm",
=======
>>>>>>> de885a26
	Capability_SegmentAnything2:           "Segment anything 2",
	Capability_LLM:                        "Large language model",
}

var CapabilityTestLookup = map[Capability]CapabilityTest{
	// 145x145 is the lowest resolution supported by NVENC on Windows
	// Software encoder requires `width must be multiple of 2` so we use 146x146
	Capability_H264: {
		inVideoData: testSegment_H264,
		outProfile:  ffmpeg.VideoProfile{Resolution: "146x146", Bitrate: "1000k", Format: ffmpeg.FormatMPEGTS},
	},
	Capability_HEVC_Decode: {
		inVideoData: testSegment_HEVC,
		outProfile:  ffmpeg.VideoProfile{Resolution: "145x145", Bitrate: "1000k", Format: ffmpeg.FormatMPEGTS},
	},
	Capability_HEVC_Encode: {
		inVideoData: testSegment_H264,
		outProfile:  ffmpeg.VideoProfile{Resolution: "145x145", Bitrate: "1000k", Format: ffmpeg.FormatMPEGTS, Encoder: ffmpeg.H265},
	},
	Capability_VP8_Decode: {
		inVideoData: testSegment_VP8,
		outProfile:  ffmpeg.VideoProfile{Resolution: "145x145", Bitrate: "1000k", Format: ffmpeg.FormatMPEGTS},
	},
	Capability_VP9_Decode: {
		inVideoData: testSegment_VP9,
		outProfile:  ffmpeg.VideoProfile{Resolution: "145x145", Bitrate: "1000k", Format: ffmpeg.FormatMPEGTS},
	},
	Capability_H264_Decode_444_8bit: {
		inVideoData: testSegment_H264_444_8bit,
		outProfile:  ffmpeg.VideoProfile{Resolution: "146x146", Bitrate: "1000k", Format: ffmpeg.FormatMPEGTS},
	},
	Capability_H264_Decode_422_8bit: {
		inVideoData: testSegment_H264_422_8bit,
		outProfile:  ffmpeg.VideoProfile{Resolution: "146x146", Bitrate: "1000k", Format: ffmpeg.FormatMPEGTS},
	},
	Capability_H264_Decode_444_10bit: {
		inVideoData: testSegment_H264_444_10bit,
		outProfile:  ffmpeg.VideoProfile{Resolution: "146x146", Bitrate: "1000k", Format: ffmpeg.FormatMPEGTS},
	},
	Capability_H264_Decode_422_10bit: {
		inVideoData: testSegment_H264_422_10bit,
		outProfile:  ffmpeg.VideoProfile{Resolution: "146x146", Bitrate: "1000k", Format: ffmpeg.FormatMPEGTS},
	},
	Capability_H264_Decode_420_10bit: {
		inVideoData: testSegment_H264_420_10bit,
		outProfile:  ffmpeg.VideoProfile{Resolution: "146x146", Bitrate: "1000k", Format: ffmpeg.FormatMPEGTS},
	},
}

var capFormatConv = errors.New("capability: unknown format")
var capStorageConv = errors.New("capability: unknown storage")
var capProfileConv = errors.New("capability: unknown profile")
var capCodecConv = errors.New("capability: unknown codec")
var capUnknown = errors.New("capability: unknown")

func DefaultCapabilities() []Capability {
	// Add to this list as new features are added.
	return []Capability{
		Capability_H264,
		Capability_MPEGTS,
		Capability_MP4,
		Capability_FractionalFramerates,
		Capability_StorageDirect,
		Capability_StorageS3,
		Capability_StorageGCS,
		Capability_ProfileH264Baseline,
		Capability_ProfileH264Main,
		Capability_ProfileH264High,
		Capability_ProfileH264ConstrainedHigh,
		Capability_GOP,
		Capability_AuthToken,
		Capability_MPEG7VideoSignature,
		Capability_SegmentSlicing,
	}
}

func OptionalCapabilities() []Capability {
	return []Capability{
		Capability_HEVC_Decode,
		Capability_HEVC_Encode,
		Capability_VP8_Decode,
		Capability_VP9_Decode,
		Capability_H264_Decode_444_8bit,
		Capability_H264_Decode_422_8bit,
		Capability_H264_Decode_444_10bit,
		Capability_H264_Decode_422_10bit,
		Capability_H264_Decode_420_10bit,
		Capability_TextToImage,
		Capability_ImageToImage,
		Capability_ImageToVideo,
		Capability_Upscale,
		Capability_AudioToText,
		Capability_SegmentAnything2,
	}
}

func MandatoryOCapabilities() []Capability {
	// Add to this list as certain features become mandatory.
	// Use sparingly, as adding to this is a hard break with older nodes
	return []Capability{
		Capability_AuthToken,
	}
}

func RemoveCapability(haystack []Capability, needle Capability) []Capability {
	for i, c := range haystack {
		if c == needle {
			// TODO use slices.Delete once go-livepeer updates to latest golang
			return append(haystack[:i], haystack[i+1:]...)
		}
	}
	return haystack
}

func AddCapability(caps []Capability, newCap Capability) []Capability {
	return append(caps, newCap)
}

func NewCapabilityString(caps []Capability) CapabilityString {
	capStr := CapabilityString{}
	for _, v := range caps {
		if v <= Capability_Unused {
			continue
		}
		capStr.addCapability(v)
	}
	return capStr
}

func (c1 CapabilityString) CompatibleWith(c2 CapabilityString) bool {
	// checks: ( c1 AND c2 ) == c1
	if len(c1) > len(c2) {
		return false
	}
	for i := range c1 {
		if (c1[i] & c2[i]) != c1[i] {
			return false
		}
	}
	return true
}

func (c1 PerCapabilityConstraints) CompatibleWith(c2 PerCapabilityConstraints) bool {
	for c1Cap, c1Constraints := range c1 {
		c2Constraints, ok := c2[c1Cap]
		if !ok {
			// No constraints on this capability so assume compatibility
			continue
		}

		if !c1Constraints.CompatibleWith(c2Constraints) {
			return false
		}
	}

	return true
}

func (c1 *CapabilityConstraints) CompatibleWith(c2 *CapabilityConstraints) bool {
	return c1.Models.CompatibleWith(c2.Models)
}

func (c1 ModelConstraints) CompatibleWith(c2 ModelConstraints) bool {
	for c1ModelID, c1ModelConstraint := range c1 {
		c2ModelConstraint, ok := c2[c1ModelID]
		if !ok {
			// c2 does not support this model ID so it is incompatible
			return false
		}

		if c1ModelConstraint.Warm && !c2ModelConstraint.Warm {
			// c1 requires the model ID to be warm, but c2's model ID is not warm so it is incompatible
			return false
		}
	}

	return true
}

type chromaDepth struct {
	Chroma ffmpeg.ChromaSubsampling
	Depth  ffmpeg.ColorDepthBits
}

var cap_420_8bit = chromaDepth{ffmpeg.ChromaSubsampling420, ffmpeg.ColorDepth8Bit}
var cap_444_8bit = chromaDepth{ffmpeg.ChromaSubsampling444, ffmpeg.ColorDepth8Bit}
var cap_422_8bit = chromaDepth{ffmpeg.ChromaSubsampling422, ffmpeg.ColorDepth8Bit}
var cap_444_10bit = chromaDepth{ffmpeg.ChromaSubsampling444, ffmpeg.ColorDepth10Bit}
var cap_422_10bit = chromaDepth{ffmpeg.ChromaSubsampling422, ffmpeg.ColorDepth10Bit}
var cap_420_10bit = chromaDepth{ffmpeg.ChromaSubsampling420, ffmpeg.ColorDepth10Bit}

func JobCapabilities(params *StreamParameters, segPar *SegmentParameters) (*Capabilities, error) {
	caps := make(map[Capability]bool)

	// Define any default capabilities (especially ones that may be mandatory)
	caps[Capability_AuthToken] = true
	if params.VerificationFreq > 0 {
		caps[Capability_MPEG7VideoSignature] = true
	}
	if segPar != nil {
		caps[Capability_SegmentSlicing] = true
	}

	// capabilities based on given input
	switch params.Codec {
	case ffmpeg.H264:
		chromaSubsampling, colorDepth, formatError := params.PixelFormat.Properties()
		caps[Capability_H264] = true
		if formatError == nil {
			feature := chromaDepth{chromaSubsampling, colorDepth}
			switch feature {
			case cap_444_8bit:
				caps[Capability_H264_Decode_444_8bit] = true
			case cap_422_8bit:
				caps[Capability_H264_Decode_422_8bit] = true
			case cap_444_10bit:
				caps[Capability_H264_Decode_444_10bit] = true
			case cap_422_10bit:
				caps[Capability_H264_Decode_422_10bit] = true
			case cap_420_10bit:
				caps[Capability_H264_Decode_420_10bit] = true
			case cap_420_8bit:
			default:
				return nil, fmt.Errorf("capability: unsupported pixel format chroma=%d colorBits=%d", chromaSubsampling, colorDepth)
			}
		}
	}

	// capabilities based on requested output
	for _, v := range params.Profiles {
		// set format
		c, err := formatToCapability(v.Format)
		if err != nil {
			return nil, err
		}
		caps[c] = true

		// set encoder
		encodeCap, err := outputCodecToCapability(v.Encoder)
		if err != nil {
			return nil, err
		}
		caps[encodeCap] = true

		// fractional framerates
		if v.FramerateDen > 0 {
			caps[Capability_FractionalFramerates] = true
		}

		// set profiles
		c, err = profileToCapability(v.Profile)
		if err != nil {
			return nil, err
		}
		caps[c] = true

		// gop
		if v.GOP != 0 {
			caps[Capability_GOP] = true
		}
	}

	// capabilities based on broadacster or stream properties

	// set expected storage
	storageCap, err := storageToCapability(params.OS)
	if err != nil {
		return nil, err
	}
	caps[storageCap] = true

	// capabilities based on detected input codec
	decodeCap, err := inputCodecToCapability(params.Codec)
	if err != nil {
		return nil, err
	}
	caps[decodeCap] = true

	// generate bitstring
	capList := []Capability{}
	for k := range caps {
		capList = append(capList, k)
	}

	return &Capabilities{bitstring: NewCapabilityString(capList)}, nil
}

func (bcast *Capabilities) LivepeerVersionCompatibleWith(orch *net.Capabilities) bool {
	if bcast == nil || orch == nil || bcast.constraints.minVersion == "" {
		// should not happen, but just in case, return true by default
		return true
	}
	if orch.Version == "" || orch.Version == "undefined" {
		// Orchestrator/Transcoder version is not set, so it's incompatible
		return false
	}

	minVer, err := semver.NewVersion(bcast.constraints.minVersion)
	if err != nil {
		glog.Warningf("error while parsing minVersion: %v", err)
		return true
	}
	ver, err := semver.NewVersion(orch.Version)
	if err != nil {
		glog.Warningf("error while parsing version: %v", err)
		return false
	}

	// // Ignore prerelease versions as in go-livepeer we actually define post-release suffixes
	// minVerNoSuffix, _ := minVer.SetPrerelease("")
	// verNoSuffix, _ := ver.SetPrerelease("")

	// return !verNoSuffix.LessThan(&minVerNoSuffix)

	// TODO: Remove AI-specific cases below when merging into master.
	// NOTE: This logic was added to allow the version suffix (i.e. v0.7.6-ai.1) to be
	// used correctly during the version constraint filtering.
	minVerHasSuffix := minVer.Prerelease() != ""
	verHasSuffix := ver.Prerelease() != ""
	if !minVerHasSuffix || !verHasSuffix {
		minVerNoSuffix, _ := minVer.SetPrerelease("")
		verNoSuffix, _ := ver.SetPrerelease("")
		minVer = &minVerNoSuffix
		ver = &verNoSuffix
	}
	if minVer.Equal(ver) && minVerHasSuffix && !verHasSuffix {
		return false
	}

	return !ver.LessThan(minVer)
}

func (bcast *Capabilities) CompatibleWith(orch *net.Capabilities) bool {
	// Ensure bcast and orch are compatible with one another.

	if bcast == nil {
		// Weird golang behavior: interface value can evaluate to non-nil
		// even if the underlying concrete type is nil.
		// cf. common.CapabilityComparator
		return false
	}
	if !bcast.LivepeerVersionCompatibleWith(orch) {
		return false
	}

	// For now, check this:
	// ( orch.mandatories  AND bcast.bitstring ) == orch.mandatories &&
	// ( bcast.bitstring   AND orch.bitstring  ) == bcast.bitstring

	// TODO Can simplify later on to:
	// ( bcast.bitstring AND orch.bitstring ) == ( bcast.bistring OR orch.mandatories )

	if !CapabilityString(orch.Mandatories).CompatibleWith(bcast.bitstring) {
		return false
	}

	orchCapabilityConstraints := CapabilitiesFromNetCapabilities(orch).constraints.perCapability
	if !bcast.constraints.perCapability.CompatibleWith(orchCapabilityConstraints) {
		return false
	}

	return bcast.bitstring.CompatibleWith(orch.Bitstring)
}

func (c *Capabilities) ToNetCapabilities() *net.Capabilities {
	if c == nil {
		return nil
	}
	c.mutex.Lock()
	defer c.mutex.Unlock()
	netCaps := &net.Capabilities{Bitstring: c.bitstring, Mandatories: c.mandatories, Version: c.version, Capacities: make(map[uint32]uint32), Constraints: &net.Capabilities_Constraints{MinVersion: c.constraints.minVersion, PerCapability: make(map[uint32]*net.Capabilities_CapabilityConstraints)}}
	for capability, capacity := range c.capacities {
		netCaps.Capacities[uint32(capability)] = uint32(capacity)
	}
	for capability, constraints := range c.constraints.perCapability {
		models := make(map[string]*net.Capabilities_CapabilityConstraints_ModelConstraint)
		for modelID, modelConstraint := range constraints.Models {
			models[modelID] = &net.Capabilities_CapabilityConstraints_ModelConstraint{
				Warm:     modelConstraint.Warm,
				Capacity: uint32(modelConstraint.Capacity),
			}
		}

		netCaps.Constraints.PerCapability[uint32(capability)] = &net.Capabilities_CapabilityConstraints{
			Models: models,
		}
	}
	return netCaps
}

func CapabilitiesFromNetCapabilities(caps *net.Capabilities) *Capabilities {
	if caps == nil {
		return nil
	}
	coreCaps := &Capabilities{
		bitstring:   caps.Bitstring,
		mandatories: caps.Mandatories,
		capacities:  make(map[Capability]int),
		version:     caps.Version,
		constraints: Constraints{minVersion: caps.Constraints.GetMinVersion(), perCapability: make(PerCapabilityConstraints)},
	}
	if caps.Capacities == nil || len(caps.Capacities) == 0 {
		// build capacities map if not present (struct received from previous versions)
		for arrIdx := 0; arrIdx < len(caps.Bitstring); arrIdx++ {
			for capIdx := 0; capIdx < 64; capIdx++ {
				capInt := arrIdx*64 + capIdx
				if caps.Bitstring[arrIdx]&uint64(1<<capIdx) > 0 {
					coreCaps.capacities[Capability(capInt)] = 1
				}
			}
		}
	} else {
		for capabilityInt, capacity := range caps.Capacities {
			coreCaps.capacities[Capability(capabilityInt)] = int(capacity)
		}
	}

	for capabilityInt, constraints := range caps.Constraints.PerCapability {
		models := make(map[string]*ModelConstraint)
		for modelID, modelConstraint := range constraints.Models {
			models[modelID] = &ModelConstraint{Warm: modelConstraint.Warm, Capacity: int(modelConstraint.Capacity)}
		}

		coreCaps.constraints.perCapability[Capability(capabilityInt)] = &CapabilityConstraints{
			Models: models,
		}
	}

	return coreCaps
}

func NewCapabilities(caps []Capability, m []Capability) *Capabilities {
	c := &Capabilities{capacities: make(map[Capability]int), constraints: Constraints{perCapability: make(PerCapabilityConstraints)}, version: LivepeerVersion}
	if len(caps) > 0 {
		c.bitstring = NewCapabilityString(caps)
		// initialize capacities to 1 by default, mandatory capabilities doesn't have capacities
		for _, capability := range caps {
			c.capacities[capability] = 1
		}
	}
	if len(m) > 0 {
		c.mandatories = NewCapabilityString(m)
	}
	return c
}

func (cap *Capabilities) AddCapacity(newCaps *Capabilities) {
	cap.mutex.Lock()
	defer cap.mutex.Unlock()
	for capability, capacity := range newCaps.capacities {
		curCapacity, e := cap.capacities[capability]
		if !e {
			cap.capacities[capability] = 0
		}
		cap.capacities[capability] = curCapacity + capacity
		arrIdx := int(capability) / 64
		bitIdx := int(capability) % 64
		if arrIdx >= len(cap.bitstring) {
			cap.bitstring = append(cap.bitstring, 0)
		}
		cap.bitstring[arrIdx] |= uint64(1 << bitIdx)
	}
}

func (cap *Capabilities) RemoveCapacity(goneCaps *Capabilities) {
	cap.mutex.Lock()
	defer cap.mutex.Unlock()
	for capability, capacity := range goneCaps.capacities {
		curCapacity, e := cap.capacities[capability]
		if !e {
			continue
		}
		newCapacity := curCapacity - capacity
		if newCapacity <= 0 {
			delete(cap.capacities, capability)
			cap.bitstring.removeCapability(capability)
		} else {
			cap.capacities[capability] = newCapacity
		}
	}
}

func (capStr *CapabilityString) removeCapability(capability Capability) {
	arrIdx := int(capability) / 64 // floors automatically
	bitIdx := int(capability) % 64
	if arrIdx >= len(*capStr) {
		// don't have this capability byte
		return
	}
	(*capStr)[arrIdx] &= ^uint64(1 << bitIdx)
}

func (capStr *CapabilityString) addCapability(capability Capability) {
	int_index := int(capability) / 64 // floors automatically
	bit_index := int(capability) % 64
	// grow capStr until it's of length int_index
	for len(*capStr) <= int_index {
		*capStr = append(*capStr, 0)
	}
	(*capStr)[int_index] |= uint64(1 << bit_index)
}

func CapabilityToName(capability Capability) (string, error) {
	capName, found := CapabilityNameLookup[capability]
	if !found {
		return "", capUnknown
	}
	return capName, nil
}

func (c Capability) String() string {
	name, err := CapabilityToName(c)
	if err != nil {
		return fmt.Sprintf("%d", int(c))
	}
	return name
}

func HasCapability(caps []Capability, capability Capability) bool {
	for _, c := range caps {
		if capability == c {
			return true
		}
	}
	return false
}

func inputCodecToCapability(codec ffmpeg.VideoCodec) (Capability, error) {
	switch codec {
	case ffmpeg.H264:
		return Capability_H264, nil
	case ffmpeg.H265:
		return Capability_HEVC_Decode, nil
	case ffmpeg.VP8:
		return Capability_VP8_Decode, nil
	case ffmpeg.VP9:
		return Capability_VP9_Decode, nil
	}
	return Capability_Invalid, capCodecConv
}

func outputCodecToCapability(codec ffmpeg.VideoCodec) (Capability, error) {
	switch codec {
	case ffmpeg.H264:
		return Capability_H264, nil
	case ffmpeg.H265:
		return Capability_HEVC_Encode, nil
	case ffmpeg.VP8:
		return Capability_VP8_Encode, nil
	case ffmpeg.VP9:
		return Capability_VP9_Encode, nil
	}
	return Capability_Invalid, capCodecConv
}

func formatToCapability(format ffmpeg.Format) (Capability, error) {
	switch format {
	case ffmpeg.FormatNone:
		return Capability_MPEGTS, nil
	case ffmpeg.FormatMPEGTS:
		return Capability_MPEGTS, nil
	case ffmpeg.FormatMP4:
		return Capability_MP4, nil
	}
	return Capability_Invalid, capFormatConv
}

func storageToCapability(os drivers.OSSession) (Capability, error) {
	if os == nil || os.GetInfo() == nil {
		return Capability_Unused, nil // unused
	}
	switch os.GetInfo().StorageType {
	case drivers.OSInfo_S3:
		return Capability_StorageS3, nil
	case drivers.OSInfo_GOOGLE:
		return Capability_StorageGCS, nil
	case drivers.OSInfo_DIRECT:
		return Capability_StorageDirect, nil
	}
	return Capability_Invalid, capStorageConv
}

func profileToCapability(profile ffmpeg.Profile) (Capability, error) {
	switch profile {
	case ffmpeg.ProfileNone:
		return Capability_Unused, nil
	case ffmpeg.ProfileH264Baseline:
		return Capability_ProfileH264Baseline, nil
	case ffmpeg.ProfileH264Main:
		return Capability_ProfileH264Main, nil
	case ffmpeg.ProfileH264High:
		return Capability_ProfileH264High, nil
	case ffmpeg.ProfileH264ConstrainedHigh:
		return Capability_ProfileH264ConstrainedHigh, nil
	}
	return Capability_Invalid, capProfileConv
}

// Fixed forever - don't change this list unless removing interoperability
// with nodes that don't support capability discovery
// (in which case, just remove everything)
var legacyCapabilities = []Capability{
	Capability_H264,
	Capability_MPEGTS,
	Capability_MP4,
	Capability_FractionalFramerates,
	Capability_StorageDirect,
	Capability_StorageS3,
	Capability_StorageGCS,
	Capability_ProfileH264Baseline,
	Capability_ProfileH264Main,
	Capability_ProfileH264High,
	Capability_ProfileH264ConstrainedHigh,
	Capability_GOP,
}
var legacyCapabilityString = NewCapabilityString(legacyCapabilities)

func (bcast *Capabilities) LegacyOnly() bool {
	if bcast == nil {
		// Weird golang behavior: interface value can evaluate to non-nil
		// even if the underlying concrete type is nil.
		// cf. common.CapabilityComparator
		return false
	}
	return bcast.bitstring.CompatibleWith(legacyCapabilityString)
}

func (bcast *Capabilities) SetPerCapabilityConstraints(constraints PerCapabilityConstraints) {
	if bcast != nil {
		bcast.constraints.perCapability = constraints
	}
}

func (bcast *Capabilities) PerCapability() PerCapabilityConstraints {
	if bcast != nil {
		return bcast.constraints.perCapability
	}
	return nil
}

func (bcast *Capabilities) SetMinVersionConstraint(minVersionConstraint string) {
	if bcast != nil {
		bcast.constraints.minVersion = minVersionConstraint
	}
}

func (bcast *Capabilities) MinVersionConstraint() string {
	if bcast != nil {
		return bcast.constraints.minVersion
	}
	return ""
}<|MERGE_RESOLUTION|>--- conflicted
+++ resolved
@@ -116,12 +116,8 @@
 	Capability_ImageToVideo:               "Image to video",
 	Capability_Upscale:                    "Upscale",
 	Capability_AudioToText:                "Audio to text",
-<<<<<<< HEAD
+	Capability_SegmentAnything2:           "Segment anything 2",
 	Capability_LLM:                        "Llm",
-=======
->>>>>>> de885a26
-	Capability_SegmentAnything2:           "Segment anything 2",
-	Capability_LLM:                        "Large language model",
 }
 
 var CapabilityTestLookup = map[Capability]CapabilityTest{
