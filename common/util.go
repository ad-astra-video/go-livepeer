--- conflicted
+++ resolved
@@ -568,7 +568,11 @@
 	return duration, nil
 }
 
-<<<<<<< HEAD
+// ValidateServiceURI checks if the serviceURI is valid.
+func ValidateServiceURI(serviceURI *url.URL) bool {
+	return !strings.Contains(serviceURI.Host, "0.0.0.0")
+}
+
 func ExtensionByType(contentType string) (string, error) {
 	exts, err := mime.ExtensionsByType(contentType)
 	if exts == nil || err != nil {
@@ -576,9 +580,4 @@
 	}
 
 	return exts[0], nil
-=======
-// ValidateServiceURI checks if the serviceURI is valid.
-func ValidateServiceURI(serviceURI *url.URL) bool {
-	return !strings.Contains(serviceURI.Host, "0.0.0.0")
->>>>>>> 2cd552f7
 }